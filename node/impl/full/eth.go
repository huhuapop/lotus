package full

import (
	"bytes"
	"context"
	"encoding/json"
	"errors"
	"fmt"
	"sort"
	"strconv"
	"sync"
	"time"

	"github.com/google/uuid"
	"github.com/ipfs/go-cid"
	cbg "github.com/whyrusleeping/cbor-gen"
	"go.uber.org/fx"
	"golang.org/x/xerrors"

	"github.com/filecoin-project/go-address"
	"github.com/filecoin-project/go-jsonrpc"
	"github.com/filecoin-project/go-state-types/abi"
	"github.com/filecoin-project/go-state-types/big"
	builtintypes "github.com/filecoin-project/go-state-types/builtin"
	"github.com/filecoin-project/go-state-types/builtin/v10/eam"
	"github.com/filecoin-project/go-state-types/builtin/v10/evm"
	"github.com/filecoin-project/go-state-types/crypto"
	"github.com/filecoin-project/go-state-types/exitcode"

	"github.com/filecoin-project/lotus/api"
	"github.com/filecoin-project/lotus/build"
	"github.com/filecoin-project/lotus/chain/actors"
	builtinactors "github.com/filecoin-project/lotus/chain/actors/builtin"
	builtinevm "github.com/filecoin-project/lotus/chain/actors/builtin/evm"
	"github.com/filecoin-project/lotus/chain/ethhashlookup"
	"github.com/filecoin-project/lotus/chain/events/filter"
	"github.com/filecoin-project/lotus/chain/messagepool"
	"github.com/filecoin-project/lotus/chain/stmgr"
	"github.com/filecoin-project/lotus/chain/store"
	"github.com/filecoin-project/lotus/chain/types"
	"github.com/filecoin-project/lotus/chain/types/ethtypes"
	"github.com/filecoin-project/lotus/node/modules/dtypes"
)

type EthModuleAPI interface {
	EthBlockNumber(ctx context.Context) (ethtypes.EthUint64, error)
	EthAccounts(ctx context.Context) ([]ethtypes.EthAddress, error)
	EthGetBlockTransactionCountByNumber(ctx context.Context, blkNum ethtypes.EthUint64) (ethtypes.EthUint64, error)
	EthGetBlockTransactionCountByHash(ctx context.Context, blkHash ethtypes.EthHash) (ethtypes.EthUint64, error)
	EthGetBlockByHash(ctx context.Context, blkHash ethtypes.EthHash, fullTxInfo bool) (ethtypes.EthBlock, error)
	EthGetBlockByNumber(ctx context.Context, blkNum string, fullTxInfo bool) (ethtypes.EthBlock, error)
	EthGetTransactionByHash(ctx context.Context, txHash *ethtypes.EthHash) (*ethtypes.EthTx, error)
	EthGetMessageCidByTransactionHash(ctx context.Context, txHash *ethtypes.EthHash) (*cid.Cid, error)
	EthGetTransactionHashByCid(ctx context.Context, cid cid.Cid) (*ethtypes.EthHash, error)
	EthGetTransactionCount(ctx context.Context, sender ethtypes.EthAddress, blkOpt string) (ethtypes.EthUint64, error)
	EthGetTransactionReceipt(ctx context.Context, txHash ethtypes.EthHash) (*api.EthTxReceipt, error)
	EthGetTransactionByBlockHashAndIndex(ctx context.Context, blkHash ethtypes.EthHash, txIndex ethtypes.EthUint64) (ethtypes.EthTx, error)
	EthGetTransactionByBlockNumberAndIndex(ctx context.Context, blkNum ethtypes.EthUint64, txIndex ethtypes.EthUint64) (ethtypes.EthTx, error)
	EthGetCode(ctx context.Context, address ethtypes.EthAddress, blkOpt string) (ethtypes.EthBytes, error)
	EthGetStorageAt(ctx context.Context, address ethtypes.EthAddress, position ethtypes.EthBytes, blkParam string) (ethtypes.EthBytes, error)
	EthGetBalance(ctx context.Context, address ethtypes.EthAddress, blkParam string) (ethtypes.EthBigInt, error)
	EthFeeHistory(ctx context.Context, p jsonrpc.RawParams) (ethtypes.EthFeeHistory, error)
	EthChainId(ctx context.Context) (ethtypes.EthUint64, error)
	NetVersion(ctx context.Context) (string, error)
	NetListening(ctx context.Context) (bool, error)
	EthProtocolVersion(ctx context.Context) (ethtypes.EthUint64, error)
	EthGasPrice(ctx context.Context) (ethtypes.EthBigInt, error)
	EthEstimateGas(ctx context.Context, tx ethtypes.EthCall) (ethtypes.EthUint64, error)
	EthCall(ctx context.Context, tx ethtypes.EthCall, blkParam string) (ethtypes.EthBytes, error)
	EthMaxPriorityFeePerGas(ctx context.Context) (ethtypes.EthBigInt, error)
	EthSendRawTransaction(ctx context.Context, rawTx ethtypes.EthBytes) (ethtypes.EthHash, error)
	Web3ClientVersion(ctx context.Context) (string, error)
}

type EthEventAPI interface {
	EthGetLogs(ctx context.Context, filter *ethtypes.EthFilterSpec) (*ethtypes.EthFilterResult, error)
	EthGetFilterChanges(ctx context.Context, id ethtypes.EthFilterID) (*ethtypes.EthFilterResult, error)
	EthGetFilterLogs(ctx context.Context, id ethtypes.EthFilterID) (*ethtypes.EthFilterResult, error)
	EthNewFilter(ctx context.Context, filter *ethtypes.EthFilterSpec) (ethtypes.EthFilterID, error)
	EthNewBlockFilter(ctx context.Context) (ethtypes.EthFilterID, error)
	EthNewPendingTransactionFilter(ctx context.Context) (ethtypes.EthFilterID, error)
	EthUninstallFilter(ctx context.Context, id ethtypes.EthFilterID) (bool, error)
	EthSubscribe(ctx context.Context, params jsonrpc.RawParams) (ethtypes.EthSubscriptionID, error)
	EthUnsubscribe(ctx context.Context, id ethtypes.EthSubscriptionID) (bool, error)
}

var (
	_ EthModuleAPI = *new(api.FullNode)
	_ EthEventAPI  = *new(api.FullNode)

	_ EthModuleAPI = *new(api.Gateway)
)

// EthModule provides the default implementation of the standard Ethereum JSON-RPC API.
//
// # Execution model reconciliation
//
// Ethereum relies on an immediate block-based execution model. The block that includes
// a transaction is also the block that executes it. Each block specifies the state root
// resulting from executing all transactions within it (output state).
//
// In Filecoin, at every epoch there is an unknown number of round winners all of whom are
// entitled to publish a block. Blocks are collected into a tipset. A tipset is committed
// only when the subsequent tipset is built on it (i.e. it becomes a parent). Block producers
// execute the parent tipset and specify the resulting state root in the block being produced.
// In other words, contrary to Ethereum, each block specifies the input state root.
//
// Ethereum clients expect transactions returned via eth_getBlock* to have a receipt
// (due to immediate execution). For this reason:
//
//   - eth_blockNumber returns the latest executed epoch (head - 1)
//   - The 'latest' block refers to the latest executed epoch (head - 1)
//   - The 'pending' block refers to the current speculative tipset (head)
//   - eth_getTransactionByHash returns the inclusion tipset of a message, but
//     only after it has executed.
//   - eth_getTransactionReceipt ditto.
//
// "Latest executed epoch" refers to the tipset that this node currently
// accepts as the best parent tipset, based on the blocks it is accumulating
// within the HEAD tipset.
type EthModule struct {
	Chain            *store.ChainStore
	Mpool            *messagepool.MessagePool
	StateManager     *stmgr.StateManager
	EthTxHashManager *EthTxHashManager

	ChainAPI
	MpoolAPI
	StateAPI
}

var _ EthModuleAPI = (*EthModule)(nil)

type EthEvent struct {
	Chain                *store.ChainStore
	EventFilterManager   *filter.EventFilterManager
	TipSetFilterManager  *filter.TipSetFilterManager
	MemPoolFilterManager *filter.MemPoolFilterManager
	FilterStore          filter.FilterStore
	SubManager           *EthSubscriptionManager
	MaxFilterHeightRange abi.ChainEpoch
	SubscribtionCtx      context.Context
}

var _ EthEventAPI = (*EthEvent)(nil)

type EthAPI struct {
	fx.In

	Chain *store.ChainStore

	EthModuleAPI
	EthEventAPI
}

var ErrNullRound = errors.New("requested epoch was a null round")

func (a *EthModule) StateNetworkName(ctx context.Context) (dtypes.NetworkName, error) {
	return stmgr.GetNetworkName(ctx, a.StateManager, a.Chain.GetHeaviestTipSet().ParentState())
}

func (a *EthModule) EthBlockNumber(ctx context.Context) (ethtypes.EthUint64, error) {
	// eth_blockNumber needs to return the height of the latest committed tipset.
	// Ethereum clients expect all transactions included in this block to have execution outputs.
	// This is the parent of the head tipset. The head tipset is speculative, has not been
	// recognized by the network, and its messages are only included, not executed.
	// See https://github.com/filecoin-project/ref-fvm/issues/1135.
	heaviest := a.Chain.GetHeaviestTipSet()
	if height := heaviest.Height(); height == 0 {
		// we're at genesis.
		return ethtypes.EthUint64(height), nil
	}
	// First non-null parent.
	effectiveParent := heaviest.Parents()
	parent, err := a.Chain.GetTipSetFromKey(ctx, effectiveParent)
	if err != nil {
		return 0, err
	}
	return ethtypes.EthUint64(parent.Height()), nil
}

func (a *EthModule) EthAccounts(context.Context) ([]ethtypes.EthAddress, error) {
	// The lotus node is not expected to hold manage accounts, so we'll always return an empty array
	return []ethtypes.EthAddress{}, nil
}

func (a *EthAPI) EthAddressToFilecoinAddress(ctx context.Context, ethAddress ethtypes.EthAddress) (address.Address, error) {
	return ethAddress.ToFilecoinAddress()
}

func (a *EthAPI) FilecoinAddressToEthAddress(ctx context.Context, filecoinAddress address.Address) (ethtypes.EthAddress, error) {
	return ethtypes.EthAddressFromFilecoinAddress(filecoinAddress)
}

func (a *EthModule) countTipsetMsgs(ctx context.Context, ts *types.TipSet) (int, error) {
	blkMsgs, err := a.Chain.BlockMsgsForTipset(ctx, ts)
	if err != nil {
		return 0, xerrors.Errorf("error loading messages for tipset: %v: %w", ts, err)
	}

	count := 0
	for _, blkMsg := range blkMsgs {
		// TODO: may need to run canonical ordering and deduplication here
		count += len(blkMsg.BlsMessages) + len(blkMsg.SecpkMessages)
	}
	return count, nil
}

func (a *EthModule) EthGetBlockTransactionCountByNumber(ctx context.Context, blkNum ethtypes.EthUint64) (ethtypes.EthUint64, error) {
	ts, err := a.Chain.GetTipsetByHeight(ctx, abi.ChainEpoch(blkNum), nil, false)
	if err != nil {
		return ethtypes.EthUint64(0), xerrors.Errorf("error loading tipset %s: %w", ts, err)
	}

	count, err := a.countTipsetMsgs(ctx, ts)
	return ethtypes.EthUint64(count), err
}

func (a *EthModule) EthGetBlockTransactionCountByHash(ctx context.Context, blkHash ethtypes.EthHash) (ethtypes.EthUint64, error) {
	ts, err := a.Chain.GetTipSetByCid(ctx, blkHash.ToCid())
	if err != nil {
		return ethtypes.EthUint64(0), xerrors.Errorf("error loading tipset %s: %w", ts, err)
	}
	count, err := a.countTipsetMsgs(ctx, ts)
	return ethtypes.EthUint64(count), err
}

func (a *EthModule) EthGetBlockByHash(ctx context.Context, blkHash ethtypes.EthHash, fullTxInfo bool) (ethtypes.EthBlock, error) {
	ts, err := a.Chain.GetTipSetByCid(ctx, blkHash.ToCid())
	if err != nil {
		return ethtypes.EthBlock{}, xerrors.Errorf("error loading tipset %s: %w", ts, err)
	}
	return newEthBlockFromFilecoinTipSet(ctx, ts, fullTxInfo, a.Chain, a.StateAPI)
}

func (a *EthModule) parseBlkParam(ctx context.Context, blkParam string, strict bool) (tipset *types.TipSet, err error) {
	if blkParam == "earliest" {
		return nil, fmt.Errorf("block param \"earliest\" is not supported")
	}

	head := a.Chain.GetHeaviestTipSet()
	switch blkParam {
	case "pending":
		return head, nil
	case "latest":
		parent, err := a.Chain.GetTipSetFromKey(ctx, head.Parents())
		if err != nil {
			return nil, fmt.Errorf("cannot get parent tipset")
		}
		return parent, nil
	default:
		var num ethtypes.EthUint64
		err := num.UnmarshalJSON([]byte(`"` + blkParam + `"`))
		if err != nil {
			return nil, fmt.Errorf("cannot parse block number: %v", err)
		}
<<<<<<< HEAD
		if abi.ChainEpoch(num) > head.Height()-1 {
			return nil, fmt.Errorf("requested a future epoch (beyond 'latest')")
		}
=======
>>>>>>> ab91ab10
		ts, err := a.Chain.GetTipsetByHeight(ctx, abi.ChainEpoch(num), nil, true)
		if err != nil {
			return nil, fmt.Errorf("cannot get tipset at height: %v", num)
		}
		if strict && ts.Height() != abi.ChainEpoch(num) {
			return nil, ErrNullRound
		}
		return ts, nil
	}
}

func (a *EthModule) EthGetBlockByNumber(ctx context.Context, blkParam string, fullTxInfo bool) (ethtypes.EthBlock, error) {
	ts, err := a.parseBlkParam(ctx, blkParam, true)
	if err != nil {
		return ethtypes.EthBlock{}, err
	}
	return newEthBlockFromFilecoinTipSet(ctx, ts, fullTxInfo, a.Chain, a.StateAPI)
}

func (a *EthModule) EthGetTransactionByHash(ctx context.Context, txHash *ethtypes.EthHash) (*ethtypes.EthTx, error) {
	// Ethereum's behavior is to return null when the txHash is invalid, so we use nil to check if txHash is valid
	if txHash == nil {
		return nil, nil
	}

	c, err := a.EthTxHashManager.TransactionHashLookup.GetCidFromHash(*txHash)
	if err != nil {
		log.Debug("could not find transaction hash %s in lookup table", txHash.String())
	}

	// This isn't an eth transaction we have the mapping for, so let's look it up as a filecoin message
	if c == cid.Undef {
		c = txHash.ToCid()
	}

	// first, try to get the cid from mined transactions
	msgLookup, err := a.StateAPI.StateSearchMsg(ctx, types.EmptyTSK, c, api.LookbackNoLimit, true)
	if err == nil && msgLookup != nil {
		tx, err := newEthTxFromMessageLookup(ctx, msgLookup, -1, a.Chain, a.StateAPI)
		if err == nil {
			return &tx, nil
		}
	}

	// if not found, try to get it from the mempool
	pending, err := a.MpoolAPI.MpoolPending(ctx, types.EmptyTSK)
	if err != nil {
		// inability to fetch mpool pending transactions is an internal node error
		// that needs to be reported as-is
		return nil, fmt.Errorf("cannot get pending txs from mpool: %s", err)
	}

	for _, p := range pending {
		if p.Cid() == c {
			tx, err := newEthTxFromSignedMessage(ctx, p, a.StateAPI)
			if err != nil {
				return nil, fmt.Errorf("could not convert Filecoin message into tx: %s", err)
			}
			return &tx, nil
		}
	}
	// Ethereum clients expect an empty response when the message was not found
	return nil, nil
}

func (a *EthModule) EthGetMessageCidByTransactionHash(ctx context.Context, txHash *ethtypes.EthHash) (*cid.Cid, error) {
	// Ethereum's behavior is to return null when the txHash is invalid, so we use nil to check if txHash is valid
	if txHash == nil {
		return nil, nil
	}

	c, err := a.EthTxHashManager.TransactionHashLookup.GetCidFromHash(*txHash)
	// We fall out of the first condition and continue
	if errors.Is(err, ethhashlookup.ErrNotFound) {
		log.Debug("could not find transaction hash %s in lookup table", txHash.String())
	} else if err != nil {
		return nil, xerrors.Errorf("database error: %w", err)
	} else {
		return &c, nil
	}

	// This isn't an eth transaction we have the mapping for, so let's try looking it up as a filecoin message
	if c == cid.Undef {
		c = txHash.ToCid()
	}

	_, err = a.StateAPI.Chain.GetSignedMessage(ctx, c)
	if err == nil {
		// This is an Eth Tx, Secp message, Or BLS message in the mpool
		return &c, nil
	}

	_, err = a.StateAPI.Chain.GetMessage(ctx, c)
	if err == nil {
		// This is a BLS message
		return &c, nil
	}

	// Ethereum clients expect an empty response when the message was not found
	return nil, nil
}

func (a *EthModule) EthGetTransactionHashByCid(ctx context.Context, cid cid.Cid) (*ethtypes.EthHash, error) {
	hash, err := EthTxHashFromMessageCid(ctx, cid, a.StateAPI)
	if hash == ethtypes.EmptyEthHash {
		// not found
		return nil, nil
	}

	return &hash, err
}

func (a *EthModule) EthGetTransactionCount(ctx context.Context, sender ethtypes.EthAddress, blkParam string) (ethtypes.EthUint64, error) {
	addr, err := sender.ToFilecoinAddress()
	if err != nil {
		return ethtypes.EthUint64(0), nil
	}

	ts, err := a.parseBlkParam(ctx, blkParam, false)
	if err != nil {
		return ethtypes.EthUint64(0), xerrors.Errorf("cannot parse block param: %s", blkParam)
	}

	// First, handle the case where the "sender" is an EVM actor.
	if actor, err := a.StateManager.LoadActor(ctx, addr, ts); err != nil {
		if xerrors.Is(err, types.ErrActorNotFound) {
			return 0, nil
		}
		return 0, xerrors.Errorf("failed to lookup contract %s: %w", sender, err)
	} else if builtinactors.IsEvmActor(actor.Code) {
		evmState, err := builtinevm.Load(a.Chain.ActorStore(ctx), actor)
		if err != nil {
			return 0, xerrors.Errorf("failed to load evm state: %w", err)
		}
		if alive, err := evmState.IsAlive(); err != nil {
			return 0, err
		} else if !alive {
			return 0, nil
		}
		nonce, err := evmState.Nonce()
		return ethtypes.EthUint64(nonce), err
	}

	nonce, err := a.Mpool.GetNonce(ctx, addr, ts.Key())
	if err != nil {
		return ethtypes.EthUint64(0), nil
	}
	return ethtypes.EthUint64(nonce), nil
}

func (a *EthModule) EthGetTransactionReceipt(ctx context.Context, txHash ethtypes.EthHash) (*api.EthTxReceipt, error) {
	c, err := a.EthTxHashManager.TransactionHashLookup.GetCidFromHash(txHash)
	if err != nil {
		log.Debug("could not find transaction hash %s in lookup table", txHash.String())
	}

	// This isn't an eth transaction we have the mapping for, so let's look it up as a filecoin message
	if c == cid.Undef {
		c = txHash.ToCid()
	}

	msgLookup, err := a.StateAPI.StateSearchMsg(ctx, types.EmptyTSK, c, api.LookbackNoLimit, true)
	if err != nil || msgLookup == nil {
		return nil, nil
	}

	tx, err := newEthTxFromMessageLookup(ctx, msgLookup, -1, a.Chain, a.StateAPI)
	if err != nil {
		return nil, nil
	}

	replay, err := a.StateAPI.StateReplay(ctx, types.EmptyTSK, c)
	if err != nil {
		return nil, nil
	}

	var events []types.Event
	if rct := replay.MsgRct; rct != nil && rct.EventsRoot != nil {
		events, err = a.ChainAPI.ChainGetEvents(ctx, *rct.EventsRoot)
		if err != nil {
			return nil, nil
		}
	}

	receipt, err := newEthTxReceipt(ctx, tx, msgLookup, replay, events, a.StateAPI)
	if err != nil {
		return nil, nil
	}

	return &receipt, nil
}

func (a *EthModule) EthGetTransactionByBlockHashAndIndex(ctx context.Context, blkHash ethtypes.EthHash, txIndex ethtypes.EthUint64) (ethtypes.EthTx, error) {
	return ethtypes.EthTx{}, nil
}

func (a *EthModule) EthGetTransactionByBlockNumberAndIndex(ctx context.Context, blkNum ethtypes.EthUint64, txIndex ethtypes.EthUint64) (ethtypes.EthTx, error) {
	return ethtypes.EthTx{}, nil
}

// EthGetCode returns string value of the compiled bytecode
func (a *EthModule) EthGetCode(ctx context.Context, ethAddr ethtypes.EthAddress, blkParam string) (ethtypes.EthBytes, error) {
	to, err := ethAddr.ToFilecoinAddress()
	if err != nil {
		return nil, xerrors.Errorf("cannot get Filecoin address: %w", err)
	}

	ts, err := a.parseBlkParam(ctx, blkParam, false)
	if err != nil {
		return nil, xerrors.Errorf("cannot parse block param: %s", blkParam)
	}

	// StateManager.Call will panic if there is no parent
	if ts.Height() == 0 {
		return nil, xerrors.Errorf("block param must not specify genesis block")
	}

	actor, err := a.StateManager.LoadActor(ctx, to, ts)
	if err != nil {
		if xerrors.Is(err, types.ErrActorNotFound) {
			return nil, nil
		}
		return nil, xerrors.Errorf("failed to lookup contract %s: %w", ethAddr, err)
	}

	// Not a contract. We could try to distinguish between accounts and "native" contracts here,
	// but it's not worth it.
	if !builtinactors.IsEvmActor(actor.Code) {
		return nil, nil
	}

	msg := &types.Message{
		From:       builtinactors.SystemActorAddr,
		To:         to,
		Value:      big.Zero(),
		Method:     builtintypes.MethodsEVM.GetBytecode,
		Params:     nil,
		GasLimit:   build.BlockGasLimit,
		GasFeeCap:  big.Zero(),
		GasPremium: big.Zero(),
	}

	// Try calling until we find a height with no migration.
	var res *api.InvocResult
	for {
		res, err = a.StateManager.Call(ctx, msg, ts)
		if err != stmgr.ErrExpensiveFork {
			break
		}
		ts, err = a.Chain.GetTipSetFromKey(ctx, ts.Parents())
		if err != nil {
			return nil, xerrors.Errorf("getting parent tipset: %w", err)
		}
	}

	if err != nil {
		return nil, xerrors.Errorf("failed to call GetBytecode: %w", err)
	}

	if res.MsgRct == nil {
		return nil, fmt.Errorf("no message receipt")
	}

	if res.MsgRct.ExitCode.IsError() {
		return nil, xerrors.Errorf("GetBytecode failed: %s", res.Error)
	}

	var getBytecodeReturn evm.GetBytecodeReturn
	if err := getBytecodeReturn.UnmarshalCBOR(bytes.NewReader(res.MsgRct.Return)); err != nil {
		return nil, fmt.Errorf("failed to decode EVM bytecode CID: %w", err)
	}

	// The contract has selfdestructed, so the code is "empty".
	if getBytecodeReturn.Cid == nil {
		return nil, nil
	}

	blk, err := a.Chain.StateBlockstore().Get(ctx, *getBytecodeReturn.Cid)
	if err != nil {
		return nil, fmt.Errorf("failed to get EVM bytecode: %w", err)
	}

	return blk.RawData(), nil
}

func (a *EthModule) EthGetStorageAt(ctx context.Context, ethAddr ethtypes.EthAddress, position ethtypes.EthBytes, blkParam string) (ethtypes.EthBytes, error) {
	ts, err := a.parseBlkParam(ctx, blkParam, false)
	if err != nil {
		return nil, xerrors.Errorf("cannot parse block param: %s", blkParam)
	}

	l := len(position)
	if l > 32 {
		return nil, fmt.Errorf("supplied storage key is too long")
	}

	// pad with zero bytes if smaller than 32 bytes
	position = append(make([]byte, 32-l, 32), position...)

	to, err := ethAddr.ToFilecoinAddress()
	if err != nil {
		return nil, xerrors.Errorf("cannot get Filecoin address: %w", err)
	}

	// use the system actor as the caller
	from, err := address.NewIDAddress(0)
	if err != nil {
		return nil, fmt.Errorf("failed to construct system sender address: %w", err)
	}

	actor, err := a.StateManager.LoadActor(ctx, to, ts)
	if err != nil {
		if xerrors.Is(err, types.ErrActorNotFound) {
			return ethtypes.EthBytes(make([]byte, 32)), nil
		}
		return nil, xerrors.Errorf("failed to lookup contract %s: %w", ethAddr, err)
	}

	if !builtinactors.IsEvmActor(actor.Code) {
		return ethtypes.EthBytes(make([]byte, 32)), nil
	}

	params, err := actors.SerializeParams(&evm.GetStorageAtParams{
		StorageKey: *(*[32]byte)(position),
	})
	if err != nil {
		return nil, fmt.Errorf("failed to serialize parameters: %w", err)
	}

	msg := &types.Message{
		From:       from,
		To:         to,
		Value:      big.Zero(),
		Method:     builtintypes.MethodsEVM.GetStorageAt,
		Params:     params,
		GasLimit:   build.BlockGasLimit,
		GasFeeCap:  big.Zero(),
		GasPremium: big.Zero(),
	}

	// Try calling until we find a height with no migration.
	var res *api.InvocResult
	for {
		res, err = a.StateManager.Call(ctx, msg, ts)
		if err != stmgr.ErrExpensiveFork {
			break
		}
		ts, err = a.Chain.GetTipSetFromKey(ctx, ts.Parents())
		if err != nil {
			return nil, xerrors.Errorf("getting parent tipset: %w", err)
		}
	}

	if err != nil {
		return nil, xerrors.Errorf("Call failed: %w", err)
	}

	if res.MsgRct == nil {
		return nil, xerrors.Errorf("no message receipt")
	}

	if res.MsgRct.ExitCode.IsError() {
		return nil, xerrors.Errorf("failed to lookup storage slot: %s", res.Error)
	}

	var ret abi.CborBytes
	if err := ret.UnmarshalCBOR(bytes.NewReader(res.MsgRct.Return)); err != nil {
		return nil, xerrors.Errorf("failed to unmarshal storage slot: %w", err)
	}

	// pad with zero bytes if smaller than 32 bytes
	ret = append(make([]byte, 32-len(ret), 32), ret...)

	return ethtypes.EthBytes(ret), nil
}

func (a *EthModule) EthGetBalance(ctx context.Context, address ethtypes.EthAddress, blkParam string) (ethtypes.EthBigInt, error) {
	filAddr, err := address.ToFilecoinAddress()
	if err != nil {
		return ethtypes.EthBigInt{}, err
	}

	ts, err := a.parseBlkParam(ctx, blkParam, false)
	if err != nil {
		return ethtypes.EthBigInt{}, xerrors.Errorf("cannot parse block param: %s", blkParam)
	}

	st, _, err := a.StateManager.TipSetState(ctx, ts)
	if err != nil {
		return ethtypes.EthBigInt{}, xerrors.Errorf("failed to compute tipset state: %w", err)
	}

	actor, err := a.StateManager.LoadActorRaw(ctx, filAddr, st)
	if xerrors.Is(err, types.ErrActorNotFound) {
		return ethtypes.EthBigIntZero, nil
	} else if err != nil {
		return ethtypes.EthBigInt{}, err
	}

	return ethtypes.EthBigInt{Int: actor.Balance.Int}, nil
}

func (a *EthModule) EthChainId(ctx context.Context) (ethtypes.EthUint64, error) {
	return ethtypes.EthUint64(build.Eip155ChainId), nil
}

func (a *EthModule) EthFeeHistory(ctx context.Context, p jsonrpc.RawParams) (ethtypes.EthFeeHistory, error) {
	params, err := jsonrpc.DecodeParams[ethtypes.EthFeeHistoryParams](p)
	if err != nil {
		return ethtypes.EthFeeHistory{}, xerrors.Errorf("decoding params: %w", err)
	}
	if params.BlkCount > 1024 {
		return ethtypes.EthFeeHistory{}, fmt.Errorf("block count should be smaller than 1024")
	}
	rewardPercentiles := make([]float64, 0)
	if params.RewardPercentiles != nil {
		rewardPercentiles = append(rewardPercentiles, *params.RewardPercentiles...)
	}
	for i, rp := range rewardPercentiles {
		if rp < 0 || rp > 100 {
			return ethtypes.EthFeeHistory{}, fmt.Errorf("invalid reward percentile: %f should be between 0 and 100", rp)
		}
		if i > 0 && rp < rewardPercentiles[i-1] {
			return ethtypes.EthFeeHistory{}, fmt.Errorf("invalid reward percentile: %f should be larger than %f", rp, rewardPercentiles[i-1])
		}
	}

	ts, err := a.parseBlkParam(ctx, params.NewestBlkNum, false)
	if err != nil {
		return ethtypes.EthFeeHistory{}, fmt.Errorf("bad block parameter %s: %s", params.NewestBlkNum, err)
	}

	oldestBlkHeight := uint64(1)

	// NOTE: baseFeePerGas should include the next block after the newest of the returned range,
	//  because the next base fee can be inferred from the messages in the newest block.
	//  However, this is NOT the case in Filecoin due to deferred execution, so the best
	//  we can do is duplicate the last value.
	baseFeeArray := []ethtypes.EthBigInt{ethtypes.EthBigInt(ts.Blocks()[0].ParentBaseFee)}
	gasUsedRatioArray := []float64{}
	rewardsArray := make([][]ethtypes.EthBigInt, 0)

	blocksIncluded := 0
	for blocksIncluded < int(params.BlkCount) && ts.Height() > 0 {
		compOutput, err := a.StateCompute(ctx, ts.Height(), nil, ts.Key())
		if err != nil {
			return ethtypes.EthFeeHistory{}, xerrors.Errorf("cannot lookup the status of tipset: %v: %w", ts, err)
		}

		txGasRewards := gasRewardSorter{}
		for _, msg := range compOutput.Trace {
			if msg.Msg.From == builtintypes.SystemActorAddr {
				continue
			}

			smsgCid, err := getSignedMessage(ctx, a.Chain, msg.MsgCid)
			if err != nil {
				return ethtypes.EthFeeHistory{}, xerrors.Errorf("failed to get signed msg %s: %w", msg.MsgCid, err)
			}

			tx, err := newEthTxFromSignedMessage(ctx, smsgCid, a.StateAPI)
			if err != nil {
				return ethtypes.EthFeeHistory{}, err
			}

			txGasRewards = append(txGasRewards, gasRewardTuple{
				reward: tx.Reward(ts.Blocks()[0].ParentBaseFee),
				gas:    uint64(msg.MsgRct.GasUsed),
			})
		}

		rewards, totalGasUsed := calculateRewardsAndGasUsed(rewardPercentiles, txGasRewards)

		// arrays should be reversed at the end
		baseFeeArray = append(baseFeeArray, ethtypes.EthBigInt(ts.Blocks()[0].ParentBaseFee))
		gasUsedRatioArray = append(gasUsedRatioArray, float64(totalGasUsed)/float64(build.BlockGasLimit))
		rewardsArray = append(rewardsArray, rewards)
		oldestBlkHeight = uint64(ts.Height())
		blocksIncluded++

		parentTsKey := ts.Parents()
		ts, err = a.Chain.LoadTipSet(ctx, parentTsKey)
		if err != nil {
			return ethtypes.EthFeeHistory{}, fmt.Errorf("cannot load tipset key: %v", parentTsKey)
		}
	}

	// Reverse the arrays; we collected them newest to oldest; the client expects oldest to newest.
	for i, j := 0, len(baseFeeArray)-1; i < j; i, j = i+1, j-1 {
		baseFeeArray[i], baseFeeArray[j] = baseFeeArray[j], baseFeeArray[i]
	}
	for i, j := 0, len(gasUsedRatioArray)-1; i < j; i, j = i+1, j-1 {
		gasUsedRatioArray[i], gasUsedRatioArray[j] = gasUsedRatioArray[j], gasUsedRatioArray[i]
	}
	for i, j := 0, len(rewardsArray)-1; i < j; i, j = i+1, j-1 {
		rewardsArray[i], rewardsArray[j] = rewardsArray[j], rewardsArray[i]
	}

	ret := ethtypes.EthFeeHistory{
		OldestBlock:   ethtypes.EthUint64(oldestBlkHeight),
		BaseFeePerGas: baseFeeArray,
		GasUsedRatio:  gasUsedRatioArray,
	}
	if params.RewardPercentiles != nil {
		ret.Reward = &rewardsArray
	}
	return ret, nil
}

func (a *EthModule) NetVersion(ctx context.Context) (string, error) {
	// Note that networkId is not encoded in hex
	nv, err := a.StateNetworkVersion(ctx, types.EmptyTSK)
	if err != nil {
		return "", err
	}
	return strconv.FormatUint(uint64(nv), 10), nil
}

func (a *EthModule) NetListening(ctx context.Context) (bool, error) {
	return true, nil
}

func (a *EthModule) EthProtocolVersion(ctx context.Context) (ethtypes.EthUint64, error) {
	height := a.Chain.GetHeaviestTipSet().Height()
	return ethtypes.EthUint64(a.StateManager.GetNetworkVersion(ctx, height)), nil
}

func (a *EthModule) EthMaxPriorityFeePerGas(ctx context.Context) (ethtypes.EthBigInt, error) {
	gasPremium, err := a.GasAPI.GasEstimateGasPremium(ctx, 0, builtinactors.SystemActorAddr, 10000, types.EmptyTSK)
	if err != nil {
		return ethtypes.EthBigInt(big.Zero()), err
	}
	return ethtypes.EthBigInt(gasPremium), nil
}

func (a *EthModule) EthGasPrice(ctx context.Context) (ethtypes.EthBigInt, error) {
	// According to Geth's implementation, eth_gasPrice should return base + tip
	// Ref: https://github.com/ethereum/pm/issues/328#issuecomment-853234014

	ts := a.Chain.GetHeaviestTipSet()
	baseFee := ts.Blocks()[0].ParentBaseFee

	premium, err := a.EthMaxPriorityFeePerGas(ctx)
	if err != nil {
		return ethtypes.EthBigInt(big.Zero()), nil
	}

	gasPrice := big.Add(baseFee, big.Int(premium))
	return ethtypes.EthBigInt(gasPrice), nil
}

func (a *EthModule) EthSendRawTransaction(ctx context.Context, rawTx ethtypes.EthBytes) (ethtypes.EthHash, error) {
	txArgs, err := ethtypes.ParseEthTxArgs(rawTx)
	if err != nil {
		return ethtypes.EmptyEthHash, err
	}

	smsg, err := txArgs.ToSignedMessage()
	if err != nil {
		return ethtypes.EmptyEthHash, err
	}

	_, err = a.MpoolAPI.MpoolPush(ctx, smsg)
	if err != nil {
		return ethtypes.EmptyEthHash, err
	}

	return ethtypes.EthHashFromTxBytes(rawTx), nil
}

func (a *EthModule) Web3ClientVersion(ctx context.Context) (string, error) {
	return build.UserVersion(), nil
}

func (a *EthModule) ethCallToFilecoinMessage(ctx context.Context, tx ethtypes.EthCall) (*types.Message, error) {
	var from address.Address
	if tx.From == nil || *tx.From == (ethtypes.EthAddress{}) {
		// Send from the filecoin "system" address.
		var err error
		from, err = (ethtypes.EthAddress{}).ToFilecoinAddress()
		if err != nil {
			return nil, fmt.Errorf("failed to construct the ethereum system address: %w", err)
		}
	} else {
		// The from address must be translatable to an f4 address.
		var err error
		from, err = tx.From.ToFilecoinAddress()
		if err != nil {
			return nil, fmt.Errorf("failed to translate sender address (%s): %w", tx.From.String(), err)
		}
		if p := from.Protocol(); p != address.Delegated {
			return nil, fmt.Errorf("expected a class 4 address, got: %d: %w", p, err)
		}
	}

	var params []byte
	if len(tx.Data) > 0 {
		initcode := abi.CborBytes(tx.Data)
		params2, err := actors.SerializeParams(&initcode)
		if err != nil {
			return nil, fmt.Errorf("failed to serialize params: %w", err)
		}
		params = params2
	}

	var to address.Address
	var method abi.MethodNum
	if tx.To == nil {
		// this is a contract creation
		to = builtintypes.EthereumAddressManagerActorAddr
		method = builtintypes.MethodsEAM.CreateExternal
	} else {
		addr, err := tx.To.ToFilecoinAddress()
		if err != nil {
			return nil, xerrors.Errorf("cannot get Filecoin address: %w", err)
		}
		to = addr
		method = builtintypes.MethodsEVM.InvokeContract
	}

	return &types.Message{
		From:       from,
		To:         to,
		Value:      big.Int(tx.Value),
		Method:     method,
		Params:     params,
		GasLimit:   build.BlockGasLimit,
		GasFeeCap:  big.Zero(),
		GasPremium: big.Zero(),
	}, nil
}

func (a *EthModule) applyMessage(ctx context.Context, msg *types.Message, tsk types.TipSetKey) (res *api.InvocResult, err error) {
	ts, err := a.Chain.GetTipSetFromKey(ctx, tsk)
	if err != nil {
		return nil, xerrors.Errorf("cannot get tipset: %w", err)
	}

	// Try calling until we find a height with no migration.
	for {
		res, err = a.StateManager.CallWithGas(ctx, msg, []types.ChainMsg{}, ts)
		if err != stmgr.ErrExpensiveFork {
			break
		}
		ts, err = a.Chain.GetTipSetFromKey(ctx, ts.Parents())
		if err != nil {
			return nil, xerrors.Errorf("getting parent tipset: %w", err)
		}
	}
	if err != nil {
		return nil, xerrors.Errorf("CallWithGas failed: %w", err)
	}
	if res.MsgRct.ExitCode.IsError() {
		reason := parseEthRevert(res.MsgRct.Return)
		return nil, xerrors.Errorf("message execution failed: exit %s, revert reason: %s, vm error: %s", res.MsgRct.ExitCode, reason, res.Error)
	}
	return res, nil
}

func (a *EthModule) EthEstimateGas(ctx context.Context, tx ethtypes.EthCall) (ethtypes.EthUint64, error) {
	msg, err := a.ethCallToFilecoinMessage(ctx, tx)
	if err != nil {
		return ethtypes.EthUint64(0), err
	}

	// Set the gas limit to the zero sentinel value, which makes
	// gas estimation actually run.
	msg.GasLimit = 0

	ts := a.Chain.GetHeaviestTipSet()
	gassedMsg, err := a.GasAPI.GasEstimateMessageGas(ctx, msg, nil, ts.Key())
	if err != nil {
		// On failure, GasEstimateMessageGas doesn't actually return the invocation result,
		// it just returns an error. That means we can't get the revert reason.
		//
		// So we re-execute the message with EthCall (well, applyMessage which contains the
		// guts of EthCall). This will give us an ethereum specific error with revert
		// information.
		msg.GasLimit = build.BlockGasLimit
		if _, err2 := a.applyMessage(ctx, msg, ts.Key()); err2 != nil {
			err = err2
		}
		return ethtypes.EthUint64(0), xerrors.Errorf("failed to estimate gas: %w", err)
	}

	expectedGas, err := ethGasSearch(ctx, a.Chain, a.Stmgr, a.Mpool, gassedMsg, ts)
	if err != nil {
		return 0, xerrors.Errorf("gas search failed: %w", err)
	}

	return ethtypes.EthUint64(expectedGas), nil
}

// gasSearch does an exponential search to find a gas value to execute the
// message with. It first finds a high gas limit that allows the message to execute
// by doubling the previous gas limit until it succeeds then does a binary
// search till it gets within a range of 1%
func gasSearch(
	ctx context.Context,
	smgr *stmgr.StateManager,
	msgIn *types.Message,
	priorMsgs []types.ChainMsg,
	ts *types.TipSet,
) (int64, error) {
	msg := *msgIn

	high := msg.GasLimit
	low := msg.GasLimit

	canSucceed := func(limit int64) (bool, error) {
		msg.GasLimit = limit

		res, err := smgr.CallWithGas(ctx, &msg, priorMsgs, ts)
		if err != nil {
			return false, xerrors.Errorf("CallWithGas failed: %w", err)
		}

		if res.MsgRct.ExitCode.IsSuccess() {
			return true, nil
		}

		return false, nil
	}

	for {
		ok, err := canSucceed(high)
		if err != nil {
			return -1, xerrors.Errorf("searching for high gas limit failed: %w", err)
		}
		if ok {
			break
		}

		low = high
		high = high * 2

		if high > build.BlockGasLimit {
			high = build.BlockGasLimit
			break
		}
	}

	checkThreshold := high / 100
	for (high - low) > checkThreshold {
		median := (low + high) / 2
		ok, err := canSucceed(median)
		if err != nil {
			return -1, xerrors.Errorf("searching for optimal gas limit failed: %w", err)
		}

		if ok {
			high = median
		} else {
			low = median
		}

		checkThreshold = median / 100
	}

	return high, nil
}

func traceContainsExitCode(et types.ExecutionTrace, ex exitcode.ExitCode) bool {
	if et.MsgRct.ExitCode == ex {
		return true
	}

	for _, et := range et.Subcalls {
		if traceContainsExitCode(et, ex) {
			return true
		}
	}

	return false
}

// ethGasSearch executes a message for gas estimation using the previously estimated gas.
// If the message fails due to an out of gas error then a gas search is performed.
// See gasSearch.
func ethGasSearch(
	ctx context.Context,
	cstore *store.ChainStore,
	smgr *stmgr.StateManager,
	mpool *messagepool.MessagePool,
	msgIn *types.Message,
	ts *types.TipSet,
) (int64, error) {
	msg := *msgIn
	currTs := ts

	res, priorMsgs, ts, err := gasEstimateCallWithGas(ctx, cstore, smgr, mpool, &msg, currTs)
	if err != nil {
		return -1, xerrors.Errorf("gas estimation failed: %w", err)
	}

	if res.MsgRct.ExitCode.IsSuccess() {
		return msg.GasLimit, nil
	}

	if traceContainsExitCode(res.ExecutionTrace, exitcode.SysErrOutOfGas) {
		ret, err := gasSearch(ctx, smgr, &msg, priorMsgs, ts)
		if err != nil {
			return -1, xerrors.Errorf("gas estimation search failed: %w", err)
		}

		ret = int64(float64(ret) * mpool.GetConfig().GasLimitOverestimation)
		return ret, nil
	}

	return -1, xerrors.Errorf("message execution failed: exit %s, reason: %s", res.MsgRct.ExitCode, res.Error)
}

func (a *EthModule) EthCall(ctx context.Context, tx ethtypes.EthCall, blkParam string) (ethtypes.EthBytes, error) {
	msg, err := a.ethCallToFilecoinMessage(ctx, tx)
	if err != nil {
		return nil, xerrors.Errorf("failed to convert ethcall to filecoin message: %w", err)
	}

	ts, err := a.parseBlkParam(ctx, blkParam, false)
	if err != nil {
		return nil, xerrors.Errorf("cannot parse block param: %s", blkParam)
	}

	invokeResult, err := a.applyMessage(ctx, msg, ts.Key())
	if err != nil {
		return nil, err
	}

	if msg.To == builtintypes.EthereumAddressManagerActorAddr {
		// As far as I can tell, the Eth API always returns empty on contract deployment
		return ethtypes.EthBytes{}, nil
	} else if len(invokeResult.MsgRct.Return) > 0 {
		return cbg.ReadByteArray(bytes.NewReader(invokeResult.MsgRct.Return), uint64(len(invokeResult.MsgRct.Return)))
	}

	return ethtypes.EthBytes{}, nil
}

func (e *EthEvent) EthGetLogs(ctx context.Context, filterSpec *ethtypes.EthFilterSpec) (*ethtypes.EthFilterResult, error) {
	if e.EventFilterManager == nil {
		return nil, api.ErrNotSupported
	}

	// Create a temporary filter
	f, err := e.installEthFilterSpec(ctx, filterSpec)
	if err != nil {
		return nil, err
	}
	ces := f.TakeCollectedEvents(ctx)

	_ = e.uninstallFilter(ctx, f)

	return ethFilterResultFromEvents(ces, e.SubManager.StateAPI)
}

func (e *EthEvent) EthGetFilterChanges(ctx context.Context, id ethtypes.EthFilterID) (*ethtypes.EthFilterResult, error) {
	if e.FilterStore == nil {
		return nil, api.ErrNotSupported
	}

	f, err := e.FilterStore.Get(ctx, types.FilterID(id))
	if err != nil {
		return nil, err
	}

	switch fc := f.(type) {
	case filterEventCollector:
		return ethFilterResultFromEvents(fc.TakeCollectedEvents(ctx), e.SubManager.StateAPI)
	case filterTipSetCollector:
		return ethFilterResultFromTipSets(fc.TakeCollectedTipSets(ctx))
	case filterMessageCollector:
		return ethFilterResultFromMessages(fc.TakeCollectedMessages(ctx), e.SubManager.StateAPI)
	}

	return nil, xerrors.Errorf("unknown filter type")
}

func (e *EthEvent) EthGetFilterLogs(ctx context.Context, id ethtypes.EthFilterID) (*ethtypes.EthFilterResult, error) {
	if e.FilterStore == nil {
		return nil, api.ErrNotSupported
	}

	f, err := e.FilterStore.Get(ctx, types.FilterID(id))
	if err != nil {
		return nil, err
	}

	switch fc := f.(type) {
	case filterEventCollector:
		return ethFilterResultFromEvents(fc.TakeCollectedEvents(ctx), e.SubManager.StateAPI)
	}

	return nil, xerrors.Errorf("wrong filter type")
}

func (e *EthEvent) installEthFilterSpec(ctx context.Context, filterSpec *ethtypes.EthFilterSpec) (*filter.EventFilter, error) {
	var (
		minHeight abi.ChainEpoch
		maxHeight abi.ChainEpoch
		tipsetCid cid.Cid
		addresses []address.Address
		keys      = map[string][][]byte{}
	)

	if filterSpec.BlockHash != nil {
		if filterSpec.FromBlock != nil || filterSpec.ToBlock != nil {
			return nil, xerrors.Errorf("must not specify block hash and from/to block")
		}

		// TODO: derive a tipset hash from eth hash - might need to push this down into the EventFilterManager
	} else {
		if filterSpec.FromBlock == nil || *filterSpec.FromBlock == "latest" {
			ts := e.Chain.GetHeaviestTipSet()
			minHeight = ts.Height()
		} else if *filterSpec.FromBlock == "earliest" {
			minHeight = 0
		} else if *filterSpec.FromBlock == "pending" {
			return nil, api.ErrNotSupported
		} else {
			epoch, err := ethtypes.EthUint64FromHex(*filterSpec.FromBlock)
			if err != nil {
				return nil, xerrors.Errorf("invalid epoch")
			}
			minHeight = abi.ChainEpoch(epoch)
		}

		if filterSpec.ToBlock == nil || *filterSpec.ToBlock == "latest" {
			// here latest means the latest at the time
			maxHeight = -1
		} else if *filterSpec.ToBlock == "earliest" {
			maxHeight = 0
		} else if *filterSpec.ToBlock == "pending" {
			return nil, api.ErrNotSupported
		} else {
			epoch, err := ethtypes.EthUint64FromHex(*filterSpec.ToBlock)
			if err != nil {
				return nil, xerrors.Errorf("invalid epoch")
			}
			maxHeight = abi.ChainEpoch(epoch)
		}

		// Validate height ranges are within limits set by node operator
		if minHeight == -1 && maxHeight > 0 {
			// Here the client is looking for events between the head and some future height
			ts := e.Chain.GetHeaviestTipSet()
			if maxHeight-ts.Height() > e.MaxFilterHeightRange {
				return nil, xerrors.Errorf("invalid epoch range: to block is too far in the future (maximum: %d)", e.MaxFilterHeightRange)
			}
		} else if minHeight >= 0 && maxHeight == -1 {
			// Here the client is looking for events between some time in the past and the current head
			ts := e.Chain.GetHeaviestTipSet()
			if ts.Height()-minHeight > e.MaxFilterHeightRange {
				return nil, xerrors.Errorf("invalid epoch range: from block is too far in the past (maximum: %d)", e.MaxFilterHeightRange)
			}

		} else if minHeight >= 0 && maxHeight >= 0 {
			if minHeight > maxHeight {
				return nil, xerrors.Errorf("invalid epoch range: to block (%d) must be after from block (%d)", minHeight, maxHeight)
			} else if maxHeight-minHeight > e.MaxFilterHeightRange {
				return nil, xerrors.Errorf("invalid epoch range: range between to and from blocks is too large (maximum: %d)", e.MaxFilterHeightRange)
			}
		}

	}

	// Convert all addresses to filecoin f4 addresses
	for _, ea := range filterSpec.Address {
		a, err := ea.ToFilecoinAddress()
		if err != nil {
			return nil, xerrors.Errorf("invalid address %x", ea)
		}
		addresses = append(addresses, a)
	}

	keys, err := parseEthTopics(filterSpec.Topics)
	if err != nil {
		return nil, err
	}

	return e.EventFilterManager.Install(ctx, minHeight, maxHeight, tipsetCid, addresses, keys)
}

func (e *EthEvent) EthNewFilter(ctx context.Context, filterSpec *ethtypes.EthFilterSpec) (ethtypes.EthFilterID, error) {
	if e.FilterStore == nil || e.EventFilterManager == nil {
		return ethtypes.EthFilterID{}, api.ErrNotSupported
	}

	f, err := e.installEthFilterSpec(ctx, filterSpec)
	if err != nil {
		return ethtypes.EthFilterID{}, err
	}

	if err := e.FilterStore.Add(ctx, f); err != nil {
		// Could not record in store, attempt to delete filter to clean up
		err2 := e.TipSetFilterManager.Remove(ctx, f.ID())
		if err2 != nil {
			return ethtypes.EthFilterID{}, xerrors.Errorf("encountered error %v while removing new filter due to %v", err2, err)
		}

		return ethtypes.EthFilterID{}, err
	}
	return ethtypes.EthFilterID(f.ID()), nil
}

func (e *EthEvent) EthNewBlockFilter(ctx context.Context) (ethtypes.EthFilterID, error) {
	if e.FilterStore == nil || e.TipSetFilterManager == nil {
		return ethtypes.EthFilterID{}, api.ErrNotSupported
	}

	f, err := e.TipSetFilterManager.Install(ctx)
	if err != nil {
		return ethtypes.EthFilterID{}, err
	}

	if err := e.FilterStore.Add(ctx, f); err != nil {
		// Could not record in store, attempt to delete filter to clean up
		err2 := e.TipSetFilterManager.Remove(ctx, f.ID())
		if err2 != nil {
			return ethtypes.EthFilterID{}, xerrors.Errorf("encountered error %v while removing new filter due to %v", err2, err)
		}

		return ethtypes.EthFilterID{}, err
	}

	return ethtypes.EthFilterID(f.ID()), nil
}

func (e *EthEvent) EthNewPendingTransactionFilter(ctx context.Context) (ethtypes.EthFilterID, error) {
	if e.FilterStore == nil || e.MemPoolFilterManager == nil {
		return ethtypes.EthFilterID{}, api.ErrNotSupported
	}

	f, err := e.MemPoolFilterManager.Install(ctx)
	if err != nil {
		return ethtypes.EthFilterID{}, err
	}

	if err := e.FilterStore.Add(ctx, f); err != nil {
		// Could not record in store, attempt to delete filter to clean up
		err2 := e.MemPoolFilterManager.Remove(ctx, f.ID())
		if err2 != nil {
			return ethtypes.EthFilterID{}, xerrors.Errorf("encountered error %v while removing new filter due to %v", err2, err)
		}

		return ethtypes.EthFilterID{}, err
	}

	return ethtypes.EthFilterID(f.ID()), nil
}

func (e *EthEvent) EthUninstallFilter(ctx context.Context, id ethtypes.EthFilterID) (bool, error) {
	if e.FilterStore == nil {
		return false, api.ErrNotSupported
	}

	f, err := e.FilterStore.Get(ctx, types.FilterID(id))
	if err != nil {
		if errors.Is(err, filter.ErrFilterNotFound) {
			return false, nil
		}
		return false, err
	}

	if err := e.uninstallFilter(ctx, f); err != nil {
		return false, err
	}

	return true, nil
}

func (e *EthEvent) uninstallFilter(ctx context.Context, f filter.Filter) error {
	switch f.(type) {
	case *filter.EventFilter:
		err := e.EventFilterManager.Remove(ctx, f.ID())
		if err != nil && !errors.Is(err, filter.ErrFilterNotFound) {
			return err
		}
	case *filter.TipSetFilter:
		err := e.TipSetFilterManager.Remove(ctx, f.ID())
		if err != nil && !errors.Is(err, filter.ErrFilterNotFound) {
			return err
		}
	case *filter.MemPoolFilter:
		err := e.MemPoolFilterManager.Remove(ctx, f.ID())
		if err != nil && !errors.Is(err, filter.ErrFilterNotFound) {
			return err
		}
	default:
		return xerrors.Errorf("unknown filter type")
	}

	return e.FilterStore.Remove(ctx, f.ID())
}

const (
	EthSubscribeEventTypeHeads               = "newHeads"
	EthSubscribeEventTypeLogs                = "logs"
	EthSubscribeEventTypePendingTransactions = "newPendingTransactions"
)

func (e *EthEvent) EthSubscribe(ctx context.Context, p jsonrpc.RawParams) (ethtypes.EthSubscriptionID, error) {
	params, err := jsonrpc.DecodeParams[ethtypes.EthSubscribeParams](p)
	if err != nil {
		return ethtypes.EthSubscriptionID{}, xerrors.Errorf("decoding params: %w", err)
	}

	if e.SubManager == nil {
		return ethtypes.EthSubscriptionID{}, api.ErrNotSupported
	}

	ethCb, ok := jsonrpc.ExtractReverseClient[api.EthSubscriberMethods](ctx)
	if !ok {
		return ethtypes.EthSubscriptionID{}, xerrors.Errorf("connection doesn't support callbacks")
	}

	sub, err := e.SubManager.StartSubscription(e.SubscribtionCtx, ethCb.EthSubscription)
	if err != nil {
		return ethtypes.EthSubscriptionID{}, err
	}

	switch params.EventType {
	case EthSubscribeEventTypeHeads:
		f, err := e.TipSetFilterManager.Install(ctx)
		if err != nil {
			// clean up any previous filters added and stop the sub
			_, _ = e.EthUnsubscribe(ctx, sub.id)
			return ethtypes.EthSubscriptionID{}, err
		}
		sub.addFilter(ctx, f)

	case EthSubscribeEventTypeLogs:
		keys := map[string][][]byte{}
		if params.Params != nil {
			var err error
			keys, err = parseEthTopics(params.Params.Topics)
			if err != nil {
				// clean up any previous filters added and stop the sub
				_, _ = e.EthUnsubscribe(ctx, sub.id)
				return ethtypes.EthSubscriptionID{}, err
			}
		}

		var addresses []address.Address
		if params.Params != nil {
			for _, ea := range params.Params.Address {
				a, err := ea.ToFilecoinAddress()
				if err != nil {
					return ethtypes.EthSubscriptionID{}, xerrors.Errorf("invalid address %x", ea)
				}
				addresses = append(addresses, a)
			}
		}

		f, err := e.EventFilterManager.Install(ctx, -1, -1, cid.Undef, addresses, keys)
		if err != nil {
			// clean up any previous filters added and stop the sub
			_, _ = e.EthUnsubscribe(ctx, sub.id)
			return ethtypes.EthSubscriptionID{}, err
		}
		sub.addFilter(ctx, f)
	case EthSubscribeEventTypePendingTransactions:
		f, err := e.MemPoolFilterManager.Install(ctx)
		if err != nil {
			// clean up any previous filters added and stop the sub
			_, _ = e.EthUnsubscribe(ctx, sub.id)
			return ethtypes.EthSubscriptionID{}, err
		}

		sub.addFilter(ctx, f)
	default:
		return ethtypes.EthSubscriptionID{}, xerrors.Errorf("unsupported event type: %s", params.EventType)
	}

	return sub.id, nil
}

func (e *EthEvent) EthUnsubscribe(ctx context.Context, id ethtypes.EthSubscriptionID) (bool, error) {
	if e.SubManager == nil {
		return false, api.ErrNotSupported
	}

	filters, err := e.SubManager.StopSubscription(ctx, id)
	if err != nil {
		return false, nil
	}

	for _, f := range filters {
		if err := e.uninstallFilter(ctx, f); err != nil {
			// this will leave the filter a zombie, collecting events up to the maximum allowed
			log.Warnf("failed to remove filter when unsubscribing: %v", err)
		}
	}

	return true, nil
}

// GC runs a garbage collection loop, deleting filters that have not been used within the ttl window
func (e *EthEvent) GC(ctx context.Context, ttl time.Duration) {
	if e.FilterStore == nil {
		return
	}

	tt := time.NewTicker(time.Minute * 30)
	defer tt.Stop()

	for {
		select {
		case <-ctx.Done():
			return
		case <-tt.C:
			fs := e.FilterStore.NotTakenSince(time.Now().Add(-ttl))
			for _, f := range fs {
				if err := e.uninstallFilter(ctx, f); err != nil {
					log.Warnf("Failed to remove actor event filter during garbage collection: %v", err)
				}
			}
		}
	}
}

type filterEventCollector interface {
	TakeCollectedEvents(context.Context) []*filter.CollectedEvent
}

type filterMessageCollector interface {
	TakeCollectedMessages(context.Context) []*types.SignedMessage
}

type filterTipSetCollector interface {
	TakeCollectedTipSets(context.Context) []types.TipSetKey
}

func ethLogFromEvent(entries []types.EventEntry) (data []byte, topics []ethtypes.EthHash, ok bool) {
	var (
		topicsFound      [4]bool
		topicsFoundCount int
		dataFound        bool
	)
	for _, entry := range entries {
		// Drop events with non-raw topics to avoid mistakes.
		if entry.Codec != cid.Raw {
			log.Warnw("did not expect an event entry with a non-raw codec", "codec", entry.Codec, "key", entry.Key)
			return nil, nil, false
		}
		// Check if the key is t1..t4
		if len(entry.Key) == 2 && "t1" <= entry.Key && entry.Key <= "t4" {
			// '1' - '1' == 0, etc.
			idx := int(entry.Key[1] - '1')

			// Drop events with mis-sized topics.
			if len(entry.Value) != 32 {
				log.Warnw("got an EVM event topic with an invalid size", "key", entry.Key, "size", len(entry.Value))
				return nil, nil, false
			}

			// Drop events with duplicate topics.
			if topicsFound[idx] {
				log.Warnw("got a duplicate EVM event topic", "key", entry.Key)
				return nil, nil, false
			}
			topicsFound[idx] = true
			topicsFoundCount++

			// Extend the topics array
			for len(topics) <= idx {
				topics = append(topics, ethtypes.EthHash{})
			}
			copy(topics[idx][:], entry.Value)
		} else if entry.Key == "d" {
			// Drop events with duplicate data fields.
			if dataFound {
				log.Warnw("got duplicate EVM event data")
				return nil, nil, false
			}

			dataFound = true
			data = entry.Value
		} else {
			// Skip entries we don't understand (makes it easier to extend things).
			// But we warn for now because we don't expect them.
			log.Warnw("unexpected event entry", "key", entry.Key)
		}

	}

	// Drop events with skipped topics.
	if len(topics) != topicsFoundCount {
		log.Warnw("EVM event topic length mismatch", "expected", len(topics), "actual", topicsFoundCount)
		return nil, nil, false
	}
	return data, topics, true
}

func ethFilterResultFromEvents(evs []*filter.CollectedEvent, sa StateAPI) (*ethtypes.EthFilterResult, error) {
	res := &ethtypes.EthFilterResult{}
	for _, ev := range evs {
		log := ethtypes.EthLog{
			Removed:          ev.Reverted,
			LogIndex:         ethtypes.EthUint64(ev.EventIdx),
			TransactionIndex: ethtypes.EthUint64(ev.MsgIdx),
			BlockNumber:      ethtypes.EthUint64(ev.Height),
		}
		var (
			err error
			ok  bool
		)

		log.Data, log.Topics, ok = ethLogFromEvent(ev.Entries)
		if !ok {
			continue
		}

		log.Address, err = ethtypes.EthAddressFromFilecoinAddress(ev.EmitterAddr)
		if err != nil {
			return nil, err
		}

		log.TransactionHash, err = EthTxHashFromMessageCid(context.TODO(), ev.MsgCid, sa)
		if err != nil {
			return nil, err
		}
		c, err := ev.TipSetKey.Cid()
		if err != nil {
			return nil, err
		}
		log.BlockHash, err = ethtypes.EthHashFromCid(c)
		if err != nil {
			return nil, err
		}

		res.Results = append(res.Results, log)
	}

	return res, nil
}

func ethFilterResultFromTipSets(tsks []types.TipSetKey) (*ethtypes.EthFilterResult, error) {
	res := &ethtypes.EthFilterResult{}

	for _, tsk := range tsks {
		c, err := tsk.Cid()
		if err != nil {
			return nil, err
		}
		hash, err := ethtypes.EthHashFromCid(c)
		if err != nil {
			return nil, err
		}

		res.Results = append(res.Results, hash)
	}

	return res, nil
}

func ethFilterResultFromMessages(cs []*types.SignedMessage, sa StateAPI) (*ethtypes.EthFilterResult, error) {
	res := &ethtypes.EthFilterResult{}

	for _, c := range cs {
		hash, err := EthTxHashFromSignedMessage(context.TODO(), c, sa)
		if err != nil {
			return nil, err
		}

		res.Results = append(res.Results, hash)
	}

	return res, nil
}

type EthSubscriptionManager struct {
	Chain    *store.ChainStore
	StateAPI StateAPI
	ChainAPI ChainAPI
	mu       sync.Mutex
	subs     map[ethtypes.EthSubscriptionID]*ethSubscription
}

func (e *EthSubscriptionManager) StartSubscription(ctx context.Context, out ethSubscriptionCallback) (*ethSubscription, error) { // nolint
	rawid, err := uuid.NewRandom()
	if err != nil {
		return nil, xerrors.Errorf("new uuid: %w", err)
	}
	id := ethtypes.EthSubscriptionID{}
	copy(id[:], rawid[:]) // uuid is 16 bytes

	ctx, quit := context.WithCancel(ctx)

	sub := &ethSubscription{
		Chain:    e.Chain,
		StateAPI: e.StateAPI,
		ChainAPI: e.ChainAPI,
		id:       id,
		in:       make(chan interface{}, 200),
		out:      out,
		quit:     quit,
	}

	e.mu.Lock()
	if e.subs == nil {
		e.subs = make(map[ethtypes.EthSubscriptionID]*ethSubscription)
	}
	e.subs[sub.id] = sub
	e.mu.Unlock()

	go sub.start(ctx)

	return sub, nil
}

func (e *EthSubscriptionManager) StopSubscription(ctx context.Context, id ethtypes.EthSubscriptionID) ([]filter.Filter, error) {
	e.mu.Lock()
	defer e.mu.Unlock()

	sub, ok := e.subs[id]
	if !ok {
		return nil, xerrors.Errorf("subscription not found")
	}
	sub.stop()
	delete(e.subs, id)

	return sub.filters, nil
}

type ethSubscriptionCallback func(context.Context, jsonrpc.RawParams) error

type ethSubscription struct {
	Chain    *store.ChainStore
	StateAPI StateAPI
	ChainAPI ChainAPI
	id       ethtypes.EthSubscriptionID
	in       chan interface{}
	out      ethSubscriptionCallback

	mu      sync.Mutex
	filters []filter.Filter
	quit    func()
}

func (e *ethSubscription) addFilter(ctx context.Context, f filter.Filter) {
	e.mu.Lock()
	defer e.mu.Unlock()

	f.SetSubChannel(e.in)
	e.filters = append(e.filters, f)
}

func (e *ethSubscription) send(ctx context.Context, v interface{}) {
	resp := ethtypes.EthSubscriptionResponse{
		SubscriptionID: e.id,
		Result:         v,
	}

	outParam, err := json.Marshal(resp)
	if err != nil {
		log.Warnw("marshaling subscription response", "sub", e.id, "error", err)
		return
	}

	if err := e.out(ctx, outParam); err != nil {
		log.Warnw("sending subscription response", "sub", e.id, "error", err)
		return
	}
}

func (e *ethSubscription) start(ctx context.Context) {
	for {
		select {
		case <-ctx.Done():
			return
		case v := <-e.in:
			switch vt := v.(type) {
			case *filter.CollectedEvent:
				evs, err := ethFilterResultFromEvents([]*filter.CollectedEvent{vt}, e.StateAPI)
				if err != nil {
					continue
				}

				for _, r := range evs.Results {
					e.send(ctx, r)
				}
			case *types.TipSet:
				ev, err := newEthBlockFromFilecoinTipSet(ctx, vt, true, e.Chain, e.StateAPI)
				if err != nil {
					break
				}

				e.send(ctx, ev)
			case *types.SignedMessage: // mpool txid
				evs, err := ethFilterResultFromMessages([]*types.SignedMessage{vt}, e.StateAPI)
				if err != nil {
					continue
				}

				for _, r := range evs.Results {
					e.send(ctx, r)
				}
			default:
				log.Warnf("unexpected subscription value type: %T", vt)
			}
		}
	}
}

func (e *ethSubscription) stop() {
	e.mu.Lock()
	defer e.mu.Unlock()

	if e.quit != nil {
		e.quit()
		e.quit = nil
	}
}

func newEthBlockFromFilecoinTipSet(ctx context.Context, ts *types.TipSet, fullTxInfo bool, cs *store.ChainStore, sa StateAPI) (ethtypes.EthBlock, error) {
	parentKeyCid, err := ts.Parents().Cid()
	if err != nil {
		return ethtypes.EthBlock{}, err
	}
	parentBlkHash, err := ethtypes.EthHashFromCid(parentKeyCid)
	if err != nil {
		return ethtypes.EthBlock{}, err
	}

	bn := ethtypes.EthUint64(ts.Height())

	blkCid, err := ts.Key().Cid()
	if err != nil {
		return ethtypes.EthBlock{}, err
	}
	blkHash, err := ethtypes.EthHashFromCid(blkCid)
	if err != nil {
		return ethtypes.EthBlock{}, err
	}

	msgs, err := cs.MessagesForTipset(ctx, ts)
	if err != nil {
		return ethtypes.EthBlock{}, xerrors.Errorf("error loading messages for tipset: %v: %w", ts, err)
	}

	block := ethtypes.NewEthBlock(len(msgs) > 0)

	gasUsed := int64(0)
	compOutput, err := sa.StateCompute(ctx, ts.Height(), nil, ts.Key())
	if err != nil {
		return ethtypes.EthBlock{}, xerrors.Errorf("failed to compute state: %w", err)
	}

	txIdx := 0
	for _, msg := range compOutput.Trace {
		// skip system messages like reward application and cron
		if msg.Msg.From == builtintypes.SystemActorAddr {
			continue
		}

		ti := ethtypes.EthUint64(txIdx)
		txIdx++

		gasUsed += msg.MsgRct.GasUsed
		smsgCid, err := getSignedMessage(ctx, cs, msg.MsgCid)
		if err != nil {
			return ethtypes.EthBlock{}, xerrors.Errorf("failed to get signed msg %s: %w", msg.MsgCid, err)
		}
		tx, err := newEthTxFromSignedMessage(ctx, smsgCid, sa)
		if err != nil {
			return ethtypes.EthBlock{}, xerrors.Errorf("failed to convert msg to ethTx: %w", err)
		}

		tx.ChainID = ethtypes.EthUint64(build.Eip155ChainId)
		tx.BlockHash = &blkHash
		tx.BlockNumber = &bn
		tx.TransactionIndex = &ti

		if fullTxInfo {
			block.Transactions = append(block.Transactions, tx)
		} else {
			block.Transactions = append(block.Transactions, tx.Hash.String())
		}
	}

	block.Hash = blkHash
	block.Number = bn
	block.ParentHash = parentBlkHash
	block.Timestamp = ethtypes.EthUint64(ts.Blocks()[0].Timestamp)
	block.BaseFeePerGas = ethtypes.EthBigInt{Int: ts.Blocks()[0].ParentBaseFee.Int}
	block.GasUsed = ethtypes.EthUint64(gasUsed)
	return block, nil
}

// lookupEthAddress makes its best effort at finding the Ethereum address for a
// Filecoin address. It does the following:
//
//  1. If the supplied address is an f410 address, we return its payload as the EthAddress.
//  2. Otherwise (f0, f1, f2, f3), we look up the actor on the state tree. If it has a delegated address, we return it if it's f410 address.
//  3. Otherwise, we fall back to returning a masked ID Ethereum address. If the supplied address is an f0 address, we
//     use that ID to form the masked ID address.
//  4. Otherwise, we fetch the actor's ID from the state tree and form the masked ID with it.
func lookupEthAddress(ctx context.Context, addr address.Address, sa StateAPI) (ethtypes.EthAddress, error) {
	// BLOCK A: We are trying to get an actual Ethereum address from an f410 address.
	// Attempt to convert directly, if it's an f4 address.
	ethAddr, err := ethtypes.EthAddressFromFilecoinAddress(addr)
	if err == nil && !ethAddr.IsMaskedID() {
		return ethAddr, nil
	}

	// Lookup on the target actor and try to get an f410 address.
	if actor, err := sa.StateGetActor(ctx, addr, types.EmptyTSK); err != nil {
		return ethtypes.EthAddress{}, err
	} else if actor.Address != nil {
		if ethAddr, err := ethtypes.EthAddressFromFilecoinAddress(*actor.Address); err == nil && !ethAddr.IsMaskedID() {
			return ethAddr, nil
		}
	}

	// BLOCK B: We gave up on getting an actual Ethereum address and are falling back to a Masked ID address.
	// Check if we already have an ID addr, and use it if possible.
	if err == nil && ethAddr.IsMaskedID() {
		return ethAddr, nil
	}

	// Otherwise, resolve the ID addr.
	idAddr, err := sa.StateLookupID(ctx, addr, types.EmptyTSK)
	if err != nil {
		return ethtypes.EthAddress{}, err
	}
	return ethtypes.EthAddressFromFilecoinAddress(idAddr)
}

func EthTxHashFromMessageCid(ctx context.Context, c cid.Cid, sa StateAPI) (ethtypes.EthHash, error) {
	smsg, err := sa.Chain.GetSignedMessage(ctx, c)
	if err == nil {
		// This is an Eth Tx, Secp message, Or BLS message in the mpool
		return EthTxHashFromSignedMessage(ctx, smsg, sa)
	}

	_, err = sa.Chain.GetMessage(ctx, c)
	if err == nil {
		// This is a BLS message
		return ethtypes.EthHashFromCid(c)
	}

	return ethtypes.EmptyEthHash, nil
}

func EthTxHashFromSignedMessage(ctx context.Context, smsg *types.SignedMessage, sa StateAPI) (ethtypes.EthHash, error) {
	if smsg.Signature.Type == crypto.SigTypeDelegated {
		ethTx, err := newEthTxFromSignedMessage(ctx, smsg, sa)
		if err != nil {
			return ethtypes.EmptyEthHash, err
		}
		return ethTx.Hash, nil
	} else if smsg.Signature.Type == crypto.SigTypeSecp256k1 {
		return ethtypes.EthHashFromCid(smsg.Cid())
	} else { // BLS message
		return ethtypes.EthHashFromCid(smsg.Message.Cid())
	}
}

func newEthTxFromSignedMessage(ctx context.Context, smsg *types.SignedMessage, sa StateAPI) (ethtypes.EthTx, error) {
	var tx ethtypes.EthTx
	var err error

	// This is an eth tx
	if smsg.Signature.Type == crypto.SigTypeDelegated {
		tx, err = ethtypes.EthTxFromSignedEthMessage(smsg)
		if err != nil {
			return ethtypes.EthTx{}, xerrors.Errorf("failed to convert from signed message: %w", err)
		}

		tx.Hash, err = tx.TxHash()
		if err != nil {
			return ethtypes.EthTx{}, xerrors.Errorf("failed to calculate hash for ethTx: %w", err)
		}

		fromAddr, err := lookupEthAddress(ctx, smsg.Message.From, sa)
		if err != nil {
			return ethtypes.EthTx{}, xerrors.Errorf("failed to resolve Ethereum address: %w", err)
		}

		tx.From = fromAddr
	} else if smsg.Signature.Type == crypto.SigTypeSecp256k1 { // Secp Filecoin Message
		tx = ethTxFromNativeMessage(ctx, smsg.VMMessage(), sa)
		tx.Hash, err = ethtypes.EthHashFromCid(smsg.Cid())
		if err != nil {
			return tx, err
		}
	} else { // BLS Filecoin message
		tx = ethTxFromNativeMessage(ctx, smsg.VMMessage(), sa)
		tx.Hash, err = ethtypes.EthHashFromCid(smsg.Message.Cid())
		if err != nil {
			return tx, err
		}
	}

	return tx, nil
}

// ethTxFromNativeMessage does NOT populate:
// - BlockHash
// - BlockNumber
// - TransactionIndex
// - Hash
func ethTxFromNativeMessage(ctx context.Context, msg *types.Message, sa StateAPI) ethtypes.EthTx {
	// We don't care if we error here, conversion is best effort for non-eth transactions
	from, _ := lookupEthAddress(ctx, msg.From, sa)
	to, _ := lookupEthAddress(ctx, msg.To, sa)
	return ethtypes.EthTx{
		To:                   &to,
		From:                 from,
		Nonce:                ethtypes.EthUint64(msg.Nonce),
		ChainID:              ethtypes.EthUint64(build.Eip155ChainId),
		Value:                ethtypes.EthBigInt(msg.Value),
		Type:                 ethtypes.Eip1559TxType,
		Gas:                  ethtypes.EthUint64(msg.GasLimit),
		MaxFeePerGas:         ethtypes.EthBigInt(msg.GasFeeCap),
		MaxPriorityFeePerGas: ethtypes.EthBigInt(msg.GasPremium),
		AccessList:           []ethtypes.EthHash{},
	}
}

// newEthTxFromMessageLookup creates an ethereum transaction from filecoin message lookup. If a negative txIdx is passed
// into the function, it looks up the transaction index of the message in the tipset, otherwise it uses the txIdx passed into the
// function
func newEthTxFromMessageLookup(ctx context.Context, msgLookup *api.MsgLookup, txIdx int, cs *store.ChainStore, sa StateAPI) (ethtypes.EthTx, error) {
	ts, err := cs.LoadTipSet(ctx, msgLookup.TipSet)
	if err != nil {
		return ethtypes.EthTx{}, err
	}

	// This tx is located in the parent tipset
	parentTs, err := cs.LoadTipSet(ctx, ts.Parents())
	if err != nil {
		return ethtypes.EthTx{}, err
	}

	parentTsCid, err := parentTs.Key().Cid()
	if err != nil {
		return ethtypes.EthTx{}, err
	}

	// lookup the transactionIndex
	if txIdx < 0 {
		msgs, err := cs.MessagesForTipset(ctx, parentTs)
		if err != nil {
			return ethtypes.EthTx{}, err
		}
		for i, msg := range msgs {
			if msg.Cid() == msgLookup.Message {
				txIdx = i
				break
			}
		}
		if txIdx < 0 {
			return ethtypes.EthTx{}, fmt.Errorf("cannot find the msg in the tipset")
		}
	}

	blkHash, err := ethtypes.EthHashFromCid(parentTsCid)
	if err != nil {
		return ethtypes.EthTx{}, err
	}

	smsg, err := getSignedMessage(ctx, cs, msgLookup.Message)
	if err != nil {
		return ethtypes.EthTx{}, xerrors.Errorf("failed to get signed msg: %w", err)
	}

	tx, err := newEthTxFromSignedMessage(ctx, smsg, sa)
	if err != nil {
		return ethtypes.EthTx{}, err
	}

	var (
		bn = ethtypes.EthUint64(parentTs.Height())
		ti = ethtypes.EthUint64(txIdx)
	)

	tx.ChainID = ethtypes.EthUint64(build.Eip155ChainId)
	tx.BlockHash = &blkHash
	tx.BlockNumber = &bn
	tx.TransactionIndex = &ti
	return tx, nil
}

func newEthTxReceipt(ctx context.Context, tx ethtypes.EthTx, lookup *api.MsgLookup, replay *api.InvocResult, events []types.Event, sa StateAPI) (api.EthTxReceipt, error) {
	var (
		transactionIndex ethtypes.EthUint64
		blockHash        ethtypes.EthHash
		blockNumber      ethtypes.EthUint64
	)

	if tx.TransactionIndex != nil {
		transactionIndex = *tx.TransactionIndex
	}
	if tx.BlockHash != nil {
		blockHash = *tx.BlockHash
	}
	if tx.BlockNumber != nil {
		blockNumber = *tx.BlockNumber
	}

	receipt := api.EthTxReceipt{
		TransactionHash:  tx.Hash,
		From:             tx.From,
		To:               tx.To,
		TransactionIndex: transactionIndex,
		BlockHash:        blockHash,
		BlockNumber:      blockNumber,
		Type:             ethtypes.EthUint64(2),
		Logs:             []ethtypes.EthLog{}, // empty log array is compulsory when no logs, or libraries like ethers.js break
		LogsBloom:        ethtypes.EmptyEthBloom[:],
	}

	if lookup.Receipt.ExitCode.IsSuccess() {
		receipt.Status = 1
	}
	if lookup.Receipt.ExitCode.IsError() {
		receipt.Status = 0
	}

	receipt.GasUsed = ethtypes.EthUint64(lookup.Receipt.GasUsed)

	// TODO: handle CumulativeGasUsed
	receipt.CumulativeGasUsed = ethtypes.EmptyEthInt

	effectiveGasPrice := big.Div(replay.GasCost.TotalCost, big.NewInt(lookup.Receipt.GasUsed))
	receipt.EffectiveGasPrice = ethtypes.EthBigInt(effectiveGasPrice)

	if receipt.To == nil && lookup.Receipt.ExitCode.IsSuccess() {
		// Create and Create2 return the same things.
		var ret eam.CreateExternalReturn
		if err := ret.UnmarshalCBOR(bytes.NewReader(lookup.Receipt.Return)); err != nil {
			return api.EthTxReceipt{}, xerrors.Errorf("failed to parse contract creation result: %w", err)
		}
		addr := ethtypes.EthAddress(ret.EthAddress)
		receipt.ContractAddress = &addr
	}

	if len(events) > 0 {
		receipt.Logs = make([]ethtypes.EthLog, 0, len(events))
		for i, evt := range events {
			l := ethtypes.EthLog{
				Removed:          false,
				LogIndex:         ethtypes.EthUint64(i),
				TransactionHash:  tx.Hash,
				TransactionIndex: transactionIndex,
				BlockHash:        blockHash,
				BlockNumber:      blockNumber,
			}

			data, topics, ok := ethLogFromEvent(evt.Entries)
			if !ok {
				// not an eth event.
				continue
			}
			for _, topic := range topics {
				ethtypes.EthBloomSet(receipt.LogsBloom, topic[:])
			}
			l.Data = data
			l.Topics = topics

			addr, err := address.NewIDAddress(uint64(evt.Emitter))
			if err != nil {
				return api.EthTxReceipt{}, xerrors.Errorf("failed to create ID address: %w", err)
			}

			l.Address, err = lookupEthAddress(ctx, addr, sa)
			if err != nil {
				return api.EthTxReceipt{}, xerrors.Errorf("failed to resolve Ethereum address: %w", err)
			}

			ethtypes.EthBloomSet(receipt.LogsBloom, l.Address[:])
			receipt.Logs = append(receipt.Logs, l)
		}
	}

	return receipt, nil
}

func (m *EthTxHashManager) Apply(ctx context.Context, from, to *types.TipSet) error {
	for _, blk := range to.Blocks() {
		_, smsgs, err := m.StateAPI.Chain.MessagesForBlock(ctx, blk)
		if err != nil {
			return err
		}

		for _, smsg := range smsgs {
			if smsg.Signature.Type != crypto.SigTypeDelegated {
				continue
			}

			hash, err := EthTxHashFromSignedMessage(ctx, smsg, m.StateAPI)
			if err != nil {
				return err
			}

			err = m.TransactionHashLookup.UpsertHash(hash, smsg.Cid())
			if err != nil {
				return err
			}
		}
	}

	return nil
}

type EthTxHashManager struct {
	StateAPI              StateAPI
	TransactionHashLookup *ethhashlookup.EthTxHashLookup
}

func (m *EthTxHashManager) Revert(ctx context.Context, from, to *types.TipSet) error {
	return nil
}

func (m *EthTxHashManager) PopulateExistingMappings(ctx context.Context, minHeight abi.ChainEpoch) error {
	if minHeight < build.UpgradeHyggeHeight {
		minHeight = build.UpgradeHyggeHeight
	}

	ts := m.StateAPI.Chain.GetHeaviestTipSet()
	for ts.Height() > minHeight {
		for _, block := range ts.Blocks() {
			msgs, err := m.StateAPI.Chain.SecpkMessagesForBlock(ctx, block)
			if err != nil {
				// If we can't find the messages, we've either imported from snapshot or pruned the store
				log.Debug("exiting message mapping population at epoch ", ts.Height())
				return nil
			}

			for _, msg := range msgs {
				m.ProcessSignedMessage(ctx, msg)
			}
		}

		var err error
		ts, err = m.StateAPI.Chain.GetTipSetFromKey(ctx, ts.Parents())
		if err != nil {
			return err
		}
	}

	return nil
}

func (m *EthTxHashManager) ProcessSignedMessage(ctx context.Context, msg *types.SignedMessage) {
	if msg.Signature.Type != crypto.SigTypeDelegated {
		return
	}

	ethTx, err := newEthTxFromSignedMessage(ctx, msg, m.StateAPI)
	if err != nil {
		log.Errorf("error converting filecoin message to eth tx: %s", err)
		return
	}

	err = m.TransactionHashLookup.UpsertHash(ethTx.Hash, msg.Cid())
	if err != nil {
		log.Errorf("error inserting tx mapping to db: %s", err)
		return
	}
}

func WaitForMpoolUpdates(ctx context.Context, ch <-chan api.MpoolUpdate, manager *EthTxHashManager) {
	for {
		select {
		case <-ctx.Done():
			return
		case u := <-ch:
			if u.Type != api.MpoolAdd {
				continue
			}

			manager.ProcessSignedMessage(ctx, u.Message)
		}
	}
}

func EthTxHashGC(ctx context.Context, retentionDays int, manager *EthTxHashManager) {
	if retentionDays == 0 {
		return
	}

	gcPeriod := 1 * time.Hour
	for {
		entriesDeleted, err := manager.TransactionHashLookup.DeleteEntriesOlderThan(retentionDays)
		if err != nil {
			log.Errorf("error garbage collecting eth transaction hash database: %s", err)
		}
		log.Info("garbage collection run on eth transaction hash lookup database. %d entries deleted", entriesDeleted)
		time.Sleep(gcPeriod)
	}
}

func parseEthTopics(topics ethtypes.EthTopicSpec) (map[string][][]byte, error) {
	keys := map[string][][]byte{}
	for idx, vals := range topics {
		if len(vals) == 0 {
			continue
		}
		// Ethereum topics are emitted using `LOG{0..4}` opcodes resulting in topics1..4
		key := fmt.Sprintf("t%d", idx+1)
		for _, v := range vals {
			v := v // copy the ethhash to avoid repeatedly referencing the same one.
			keys[key] = append(keys[key], v[:])
		}
	}
	return keys, nil
}

const errorFunctionSelector = "\x08\xc3\x79\xa0" // Error(string)
const panicFunctionSelector = "\x4e\x48\x7b\x71" // Panic(uint256)
// Eth ABI (solidity) panic codes.
var panicErrorCodes map[uint64]string = map[uint64]string{
	0x00: "Panic()",
	0x01: "Assert()",
	0x11: "ArithmeticOverflow()",
	0x12: "DivideByZero()",
	0x21: "InvalidEnumVariant()",
	0x22: "InvalidStorageArray()",
	0x31: "PopEmptyArray()",
	0x32: "ArrayIndexOutOfBounds()",
	0x41: "OutOfMemory()",
	0x51: "CalledUninitializedFunction()",
}

// Parse an ABI encoded revert reason. This reason should be encoded as if it were the parameters to
// an `Error(string)` function call.
//
// See https://docs.soliditylang.org/en/latest/control-structures.html#panic-via-assert-and-error-via-require
func parseEthRevert(ret []byte) string {
	if len(ret) == 0 {
		return "none"
	}
	var cbytes abi.CborBytes
	if err := cbytes.UnmarshalCBOR(bytes.NewReader(ret)); err != nil {
		return "ERROR: revert reason is not cbor encoded bytes"
	}
	if len(cbytes) == 0 {
		return "none"
	}
	// If it's not long enough to contain an ABI encoded response, return immediately.
	if len(cbytes) < 4+32 {
		return ethtypes.EthBytes(cbytes).String()
	}
	switch string(cbytes[:4]) {
	case panicFunctionSelector:
		cbytes := cbytes[4 : 4+32]
		// Read the and check the code.
		code, err := ethtypes.EthUint64FromBytes(cbytes)
		if err != nil {
			// If it's too big, just return the raw value.
			codeInt := big.PositiveFromUnsignedBytes(cbytes)
			return fmt.Sprintf("Panic(%s)", ethtypes.EthBigInt(codeInt).String())
		}
		if s, ok := panicErrorCodes[uint64(code)]; ok {
			return s
		}
		return fmt.Sprintf("Panic(0x%x)", code)
	case errorFunctionSelector:
		cbytes := cbytes[4:]
		cbytesLen := ethtypes.EthUint64(len(cbytes))
		// Read the and check the offset.
		offset, err := ethtypes.EthUint64FromBytes(cbytes[:32])
		if err != nil {
			break
		}
		if cbytesLen < offset {
			break
		}

		// Read and check the length.
		if cbytesLen-offset < 32 {
			break
		}
		start := offset + 32
		length, err := ethtypes.EthUint64FromBytes(cbytes[offset : offset+32])
		if err != nil {
			break
		}
		if cbytesLen-start < length {
			break
		}
		// Slice the error message.
		return fmt.Sprintf("Error(%s)", cbytes[start:start+length])
	}
	return ethtypes.EthBytes(cbytes).String()
}

func calculateRewardsAndGasUsed(rewardPercentiles []float64, txGasRewards gasRewardSorter) ([]ethtypes.EthBigInt, uint64) {
	var totalGasUsed uint64
	for _, tx := range txGasRewards {
		totalGasUsed += tx.gas
	}

	rewards := make([]ethtypes.EthBigInt, len(rewardPercentiles))
	for i := range rewards {
		rewards[i] = ethtypes.EthBigInt(types.NewInt(MinGasPremium))
	}

	if len(txGasRewards) == 0 {
		return rewards, totalGasUsed
	}

	sort.Stable(txGasRewards)

	var idx int
	var sum uint64
	for i, percentile := range rewardPercentiles {
		threshold := uint64(float64(totalGasUsed) * percentile / 100)
		for sum < threshold && idx < len(txGasRewards)-1 {
			sum += txGasRewards[idx].gas
			idx++
		}
		rewards[i] = txGasRewards[idx].reward
	}

	return rewards, totalGasUsed
}

func getSignedMessage(ctx context.Context, cs *store.ChainStore, msgCid cid.Cid) (*types.SignedMessage, error) {
	smsg, err := cs.GetSignedMessage(ctx, msgCid)
	if err != nil {
		// We couldn't find the signed message, it might be a BLS message, so search for a regular message.
		msg, err := cs.GetMessage(ctx, msgCid)
		if err != nil {
			return nil, xerrors.Errorf("failed to find msg %s: %w", msgCid, err)
		}
		smsg = &types.SignedMessage{
			Message: *msg,
			Signature: crypto.Signature{
				Type: crypto.SigTypeBLS,
			},
		}
	}

	return smsg, nil
}

type gasRewardTuple struct {
	gas    uint64
	reward ethtypes.EthBigInt
}

// sorted in ascending order
type gasRewardSorter []gasRewardTuple

func (g gasRewardSorter) Len() int { return len(g) }
func (g gasRewardSorter) Swap(i, j int) {
	g[i], g[j] = g[j], g[i]
}
func (g gasRewardSorter) Less(i, j int) bool {
	return g[i].reward.Int.Cmp(g[j].reward.Int) == -1
}<|MERGE_RESOLUTION|>--- conflicted
+++ resolved
@@ -254,12 +254,9 @@
 		if err != nil {
 			return nil, fmt.Errorf("cannot parse block number: %v", err)
 		}
-<<<<<<< HEAD
 		if abi.ChainEpoch(num) > head.Height()-1 {
 			return nil, fmt.Errorf("requested a future epoch (beyond 'latest')")
 		}
-=======
->>>>>>> ab91ab10
 		ts, err := a.Chain.GetTipsetByHeight(ctx, abi.ChainEpoch(num), nil, true)
 		if err != nil {
 			return nil, fmt.Errorf("cannot get tipset at height: %v", num)
