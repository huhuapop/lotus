package config

import (
	"github.com/ipfs/go-cid"

	"github.com/filecoin-project/lotus/chain/types"
)

// // NOTE: ONLY PUT STRUCT DEFINITIONS IN THIS FILE
// //
// // After making edits here, run 'make cfgdoc-gen' (or 'make gen')

// Common is common config between full node and miner
type Common struct {
	API     API
	Backup  Backup
	Logging Logging
	Libp2p  Libp2p
	Pubsub  Pubsub
}

// FullNode is a full node config
type FullNode struct {
	Common
	Client     Client
	Wallet     Wallet
	Fees       FeeConfig
	Chainstore Chainstore
	Cluster    UserRaftConfig
<<<<<<< HEAD
=======
	Fevm       FevmConfig
>>>>>>> 6bd39ba1
}

// // Common

type Backup struct {
	// When set to true disables metadata log (.lotus/kvlog). This can save disk
	// space by reducing metadata redundancy.
	//
	// Note that in case of metadata corruption it might be much harder to recover
	// your node if metadata log is disabled
	DisableMetadataLog bool
}

// Logging is the logging system config
type Logging struct {
	// SubsystemLevels specify per-subsystem log levels
	SubsystemLevels map[string]string
}

// StorageMiner is a miner config
type StorageMiner struct {
	Common

	Subsystems    MinerSubsystemConfig
	Dealmaking    DealmakingConfig
	IndexProvider IndexProviderConfig
	Proving       ProvingConfig
	Sealing       SealingConfig
	Storage       SealerConfig
	Fees          MinerFeeConfig
	Addresses     MinerAddressConfig
	DAGStore      DAGStoreConfig
}

type DAGStoreConfig struct {
	// Path to the dagstore root directory. This directory contains three
	// subdirectories, which can be symlinked to alternative locations if
	// need be:
	//  - ./transients: caches unsealed deals that have been fetched from the
	//    storage subsystem for serving retrievals.
	//  - ./indices: stores shard indices.
	//  - ./datastore: holds the KV store tracking the state of every shard
	//    known to the DAG store.
	// Default value: <LOTUS_MARKETS_PATH>/dagstore (split deployment) or
	// <LOTUS_MINER_PATH>/dagstore (monolith deployment)
	RootDir string

	// The maximum amount of indexing jobs that can run simultaneously.
	// 0 means unlimited.
	// Default value: 5.
	MaxConcurrentIndex int

	// The maximum amount of unsealed deals that can be fetched simultaneously
	// from the storage subsystem. 0 means unlimited.
	// Default value: 0 (unlimited).
	MaxConcurrentReadyFetches int

	// The maximum amount of unseals that can be processed simultaneously
	// from the storage subsystem. 0 means unlimited.
	// Default value: 0 (unlimited).
	MaxConcurrentUnseals int

	// The maximum number of simultaneous inflight API calls to the storage
	// subsystem.
	// Default value: 100.
	MaxConcurrencyStorageCalls int

	// The time between calls to periodic dagstore GC, in time.Duration string
	// representation, e.g. 1m, 5m, 1h.
	// Default value: 1 minute.
	GCInterval Duration
}

type MinerSubsystemConfig struct {
	EnableMining        bool
	EnableSealing       bool
	EnableSectorStorage bool
	EnableMarkets       bool

	SealerApiInfo      string // if EnableSealing == false
	SectorIndexApiInfo string // if EnableSectorStorage == false
}

type DealmakingConfig struct {
	// When enabled, the miner can accept online deals
	ConsiderOnlineStorageDeals bool
	// When enabled, the miner can accept offline deals
	ConsiderOfflineStorageDeals bool
	// When enabled, the miner can accept retrieval deals
	ConsiderOnlineRetrievalDeals bool
	// When enabled, the miner can accept offline retrieval deals
	ConsiderOfflineRetrievalDeals bool
	// When enabled, the miner can accept verified deals
	ConsiderVerifiedStorageDeals bool
	// When enabled, the miner can accept unverified deals
	ConsiderUnverifiedStorageDeals bool
	// A list of Data CIDs to reject when making deals
	PieceCidBlocklist []cid.Cid
	// Maximum expected amount of time getting the deal into a sealed sector will take
	// This includes the time the deal will need to get transferred and published
	// before being assigned to a sector
	ExpectedSealDuration Duration
	// Maximum amount of time proposed deal StartEpoch can be in future
	MaxDealStartDelay Duration
	// When a deal is ready to publish, the amount of time to wait for more
	// deals to be ready to publish before publishing them all as a batch
	PublishMsgPeriod Duration
	// The maximum number of deals to include in a single PublishStorageDeals
	// message
	MaxDealsPerPublishMsg uint64
	// The maximum collateral that the provider will put up against a deal,
	// as a multiplier of the minimum collateral bound
	MaxProviderCollateralMultiplier uint64
	// The maximum allowed disk usage size in bytes of staging deals not yet
	// passed to the sealing node by the markets service. 0 is unlimited.
	MaxStagingDealsBytes int64
	// The maximum number of parallel online data transfers for storage deals
	SimultaneousTransfersForStorage uint64
	// The maximum number of simultaneous data transfers from any single client
	// for storage deals.
	// Unset by default (0), and values higher than SimultaneousTransfersForStorage
	// will have no effect; i.e. the total number of simultaneous data transfers
	// across all storage clients is bound by SimultaneousTransfersForStorage
	// regardless of this number.
	SimultaneousTransfersForStoragePerClient uint64
	// The maximum number of parallel online data transfers for retrieval deals
	SimultaneousTransfersForRetrieval uint64
	// Minimum start epoch buffer to give time for sealing of sector with deal.
	StartEpochSealingBuffer uint64

	// A command used for fine-grained evaluation of storage deals
	// see https://lotus.filecoin.io/storage-providers/advanced-configurations/market/#using-filters-for-fine-grained-storage-and-retrieval-deal-acceptance for more details
	Filter string
	// A command used for fine-grained evaluation of retrieval deals
	// see https://lotus.filecoin.io/storage-providers/advanced-configurations/market/#using-filters-for-fine-grained-storage-and-retrieval-deal-acceptance for more details
	RetrievalFilter string

	RetrievalPricing *RetrievalPricing
}

type IndexProviderConfig struct {
	// Enable set whether to enable indexing announcement to the network and expose endpoints that
	// allow indexer nodes to process announcements. Enabled by default.
	Enable bool

	// EntriesCacheCapacity sets the maximum capacity to use for caching the indexing advertisement
	// entries. Defaults to 1024 if not specified. The cache is evicted using LRU policy. The
	// maximum storage used by the cache is a factor of EntriesCacheCapacity, EntriesChunkSize and
	// the length of multihashes being advertised. For example, advertising 128-bit long multihashes
	// with the default EntriesCacheCapacity, and EntriesChunkSize means the cache size can grow to
	// 256MiB when full.
	EntriesCacheCapacity int

	// EntriesChunkSize sets the maximum number of multihashes to include in a single entries chunk.
	// Defaults to 16384 if not specified. Note that chunks are chained together for indexing
	// advertisements that include more multihashes than the configured EntriesChunkSize.
	EntriesChunkSize int

	// TopicName sets the topic name on which the changes to the advertised content are announced.
	// If not explicitly specified, the topic name is automatically inferred from the network name
	// in following format: '/indexer/ingest/<network-name>'
	// Defaults to empty, which implies the topic name is inferred from network name.
	TopicName string

	// PurgeCacheOnStart sets whether to clear any cached entries chunks when the provider engine
	// starts. By default, the cache is rehydrated from previously cached entries stored in
	// datastore if any is present.
	PurgeCacheOnStart bool
}

type RetrievalPricing struct {
	Strategy string // possible values: "default", "external"

	Default  *RetrievalPricingDefault
	External *RetrievalPricingExternal
}

type RetrievalPricingExternal struct {
	// Path of the external script that will be run to price a retrieval deal.
	// This parameter is ONLY applicable if the retrieval pricing policy strategy has been configured to "external".
	Path string
}

type RetrievalPricingDefault struct {
	// VerifiedDealsFreeTransfer configures zero fees for data transfer for a retrieval deal
	// of a payloadCid that belongs to a verified storage deal.
	// This parameter is ONLY applicable if the retrieval pricing policy strategy has been configured to "default".
	// default value is true
	VerifiedDealsFreeTransfer bool
}

type ProvingConfig struct {
	// Maximum number of sector checks to run in parallel. (0 = unlimited)
	//
	// WARNING: Setting this value too high may make the node crash by running out of stack
	// WARNING: Setting this value too low may make sector challenge reading much slower, resulting in failed PoSt due
	// to late submission.
	//
	// After changing this option, confirm that the new value works in your setup by invoking
	// 'lotus-miner proving compute window-post 0'
	ParallelCheckLimit int

	// Maximum amount of time a proving pre-check can take for a sector. If the check times out the sector will be skipped
	//
	// WARNING: Setting this value too low risks in sectors being skipped even though they are accessible, just reading the
	// test challenge took longer than this timeout
	// WARNING: Setting this value too high risks missing PoSt deadline in case IO operations related to this sector are
	// blocked (e.g. in case of disconnected NFS mount)
	SingleCheckTimeout Duration

	// Maximum amount of time a proving pre-check can take for an entire partition. If the check times out, sectors in
	// the partition which didn't get checked on time will be skipped
	//
	// WARNING: Setting this value too low risks in sectors being skipped even though they are accessible, just reading the
	// test challenge took longer than this timeout
	// WARNING: Setting this value too high risks missing PoSt deadline in case IO operations related to this partition are
	// blocked or slow
	PartitionCheckTimeout Duration

	// Disable Window PoSt computation on the lotus-miner process even if no window PoSt workers are present.
	//
	// WARNING: If no windowPoSt workers are connected, window PoSt WILL FAIL resulting in faulty sectors which will need
	// to be recovered. Before enabling this option, make sure your PoSt workers work correctly.
	//
	// After changing this option, confirm that the new value works in your setup by invoking
	// 'lotus-miner proving compute window-post 0'
	DisableBuiltinWindowPoSt bool

	// Disable Winning PoSt computation on the lotus-miner process even if no winning PoSt workers are present.
	//
	// WARNING: If no WinningPoSt workers are connected, Winning PoSt WILL FAIL resulting in lost block rewards.
	// Before enabling this option, make sure your PoSt workers work correctly.
	DisableBuiltinWinningPoSt bool

	// Disable WindowPoSt provable sector readability checks.
	//
	// In normal operation, when preparing to compute WindowPoSt, lotus-miner will perform a round of reading challenges
	// from all sectors to confirm that those sectors can be proven. Challenges read in this process are discarded, as
	// we're only interested in checking that sector data can be read.
	//
	// When using builtin proof computation (no PoSt workers, and DisableBuiltinWindowPoSt is set to false), this process
	// can save a lot of time and compute resources in the case that some sectors are not readable - this is caused by
	// the builtin logic not skipping snark computation when some sectors need to be skipped.
	//
	// When using PoSt workers, this process is mostly redundant, with PoSt workers challenges will be read once, and
	// if challenges for some sectors aren't readable, those sectors will just get skipped.
	//
	// Disabling sector pre-checks will slightly reduce IO load when proving sectors, possibly resulting in shorter
	// time to produce window PoSt. In setups with good IO capabilities the effect of this option on proving time should
	// be negligible.
	//
	// NOTE: It likely is a bad idea to disable sector pre-checks in setups with no PoSt workers.
	//
	// NOTE: Even when this option is enabled, recovering sectors will be checked before recovery declaration message is
	// sent to the chain
	//
	// After changing this option, confirm that the new value works in your setup by invoking
	// 'lotus-miner proving compute window-post 0'
	DisableWDPoStPreChecks bool

	// Maximum number of partitions to prove in a single SubmitWindowPoSt messace. 0 = network limit (10 in nv16)
	//
	// A single partition may contain up to 2349 32GiB sectors, or 2300 64GiB sectors.
	//
	// The maximum number of sectors which can be proven in a single PoSt message is 25000 in network version 16, which
	// means that a single message can prove at most 10 partitions
	//
	// Note that setting this value lower may result in less efficient gas use - more messages will be sent,
	// to prove each deadline, resulting in more total gas use (but each message will have lower gas limit)
	//
	// Setting this value above the network limit has no effect
	MaxPartitionsPerPoStMessage int

	// Maximum number of partitions to declare in a single DeclareFaultsRecovered message. 0 = no limit.

	// In some cases when submitting DeclareFaultsRecovered messages,
	// there may be too many recoveries to fit in a BlockGasLimit.
	// In those cases it may be necessary to set this value to something low (eg 1);
	// Note that setting this value lower may result in less efficient gas use - more messages will be sent than needed,
	// resulting in more total gas use (but each message will have lower gas limit)
	MaxPartitionsPerRecoveryMessage int

	// Enable single partition per PoSt Message for partitions containing recovery sectors
	//
	// In cases when submitting PoSt messages which contain recovering sectors, the default network limit may still be
	// too high to fit in the block gas limit. In those cases, it becomes useful to only house the single partition
	// with recovering sectors in the post message
	//
	// Note that setting this value lower may result in less efficient gas use - more messages will be sent,
	// to prove each deadline, resulting in more total gas use (but each message will have lower gas limit)
	SingleRecoveringPartitionPerPostMessage bool
}

type SealingConfig struct {
	// Upper bound on how many sectors can be waiting for more deals to be packed in it before it begins sealing at any given time.
	// If the miner is accepting multiple deals in parallel, up to MaxWaitDealsSectors of new sectors will be created.
	// If more than MaxWaitDealsSectors deals are accepted in parallel, only MaxWaitDealsSectors deals will be processed in parallel
	// Note that setting this number too high in relation to deal ingestion rate may result in poor sector packing efficiency
	// 0 = no limit
	MaxWaitDealsSectors uint64

	// Upper bound on how many sectors can be sealing+upgrading at the same time when creating new CC sectors (0 = unlimited)
	MaxSealingSectors uint64

	// Upper bound on how many sectors can be sealing+upgrading at the same time when creating new sectors with deals (0 = unlimited)
	MaxSealingSectorsForDeals uint64

	// Prefer creating new sectors even if there are sectors Available for upgrading.
	// This setting combined with MaxUpgradingSectors set to a value higher than MaxSealingSectorsForDeals makes it
	// possible to use fast sector upgrades to handle high volumes of storage deals, while still using the simple sealing
	// flow when the volume of storage deals is lower.
	PreferNewSectorsForDeals bool

	// Upper bound on how many sectors can be sealing+upgrading at the same time when upgrading CC sectors with deals (0 = MaxSealingSectorsForDeals)
	MaxUpgradingSectors uint64

	// When set to a non-zero value, minimum number of epochs until sector expiration required for sectors to be considered
	// for upgrades (0 = DealMinDuration = 180 days = 518400 epochs)
	//
	// Note that if all deals waiting in the input queue have lifetimes longer than this value, upgrade sectors will be
	// required to have expiration of at least the soonest-ending deal
	MinUpgradeSectorExpiration uint64

	// When set to a non-zero value, minimum number of epochs until sector expiration above which upgrade candidates will
	// be selected based on lowest initial pledge.
	//
	// Target sector expiration is calculated by looking at the input deal queue, sorting it by deal expiration, and
	// selecting N deals from the queue up to sector size. The target expiration will be Nth deal end epoch, or in case
	// where there weren't enough deals to fill a sector, DealMaxDuration (540 days = 1555200 epochs)
	//
	// Setting this to a high value (for example to maximum deal duration - 1555200) will disable selection based on
	// initial pledge - upgrade sectors will always be chosen based on longest expiration
	MinTargetUpgradeSectorExpiration uint64

	// CommittedCapacitySectorLifetime is the duration a Committed Capacity (CC) sector will
	// live before it must be extended or converted into sector containing deals before it is
	// terminated. Value must be between 180-540 days inclusive
	CommittedCapacitySectorLifetime Duration

	// Period of time that a newly created sector will wait for more deals to be packed in to before it starts to seal.
	// Sectors which are fully filled will start sealing immediately
	WaitDealsDelay Duration

	// Whether to keep unsealed copies of deal data regardless of whether the client requested that. This lets the miner
	// avoid the relatively high cost of unsealing the data later, at the cost of more storage space
	AlwaysKeepUnsealedCopy bool

	// Run sector finalization before submitting sector proof to the chain
	FinalizeEarly bool

	// Whether new sectors are created to pack incoming deals
	// When this is set to false no new sectors will be created for sealing incoming deals
	// This is useful for forcing all deals to be assigned as snap deals to sectors marked for upgrade
	MakeNewSectorForDeals bool

	// After sealing CC sectors, make them available for upgrading with deals
	MakeCCSectorsAvailable bool

	// Whether to use available miner balance for sector collateral instead of sending it with each message
	CollateralFromMinerBalance bool
	// Minimum available balance to keep in the miner actor before sending it with messages
	AvailableBalanceBuffer types.FIL
	// Don't send collateral with messages even if there is no available balance in the miner actor
	DisableCollateralFallback bool

	// enable / disable precommit batching (takes effect after nv13)
	BatchPreCommits bool
	// maximum precommit batch size - batches will be sent immediately above this size
	MaxPreCommitBatch int
	// how long to wait before submitting a batch after crossing the minimum batch size
	PreCommitBatchWait Duration
	// time buffer for forceful batch submission before sectors/deal in batch would start expiring
	PreCommitBatchSlack Duration

	// enable / disable commit aggregation (takes effect after nv13)
	AggregateCommits bool
	// minimum batched commit size - batches above this size will eventually be sent on a timeout
	MinCommitBatch int
	// maximum batched commit size - batches will be sent immediately above this size
	MaxCommitBatch int
	// how long to wait before submitting a batch after crossing the minimum batch size
	CommitBatchWait Duration
	// time buffer for forceful batch submission before sectors/deals in batch would start expiring
	CommitBatchSlack Duration

	// network BaseFee below which to stop doing precommit batching, instead
	// sending precommit messages to the chain individually
	BatchPreCommitAboveBaseFee types.FIL

	// network BaseFee below which to stop doing commit aggregation, instead
	// submitting proofs to the chain individually
	AggregateAboveBaseFee types.FIL

	TerminateBatchMax  uint64
	TerminateBatchMin  uint64
	TerminateBatchWait Duration

	// Keep this many sectors in sealing pipeline, start CC if needed
	// todo TargetSealingSectors uint64

	// todo TargetSectors - stop auto-pleding new sectors after this many sectors are sealed, default CC upgrade for deals sectors if above
}

type SealerConfig struct {
	ParallelFetchLimit int

	AllowSectorDownload      bool
	AllowAddPiece            bool
	AllowPreCommit1          bool
	AllowPreCommit2          bool
	AllowCommit              bool
	AllowUnseal              bool
	AllowReplicaUpdate       bool
	AllowProveReplicaUpdate2 bool
	AllowRegenSectorKey      bool

	// LocalWorkerName specifies a custom name for the builtin worker.
	// If set to an empty string (default) os hostname will be used
	LocalWorkerName string

	// Assigner specifies the worker assigner to use when scheduling tasks.
	// "utilization" (default) - assign tasks to workers with lowest utilization.
	// "spread" - assign tasks to as many distinct workers as possible.
	Assigner string

	// DisallowRemoteFinalize when set to true will force all Finalize tasks to
	// run on workers with local access to both long-term storage and the sealing
	// path containing the sector.
	// --
	// WARNING: Only set this if all workers have access to long-term storage
	// paths. If this flag is enabled, and there are workers without long-term
	// storage access, sectors will not be moved from them, and Finalize tasks
	// will appear to be stuck.
	// --
	// If you see stuck Finalize tasks after enabling this setting, check
	// 'lotus-miner sealing sched-diag' and 'lotus-miner storage find [sector num]'
	DisallowRemoteFinalize bool

	// ResourceFiltering instructs the system which resource filtering strategy
	// to use when evaluating tasks against this worker. An empty value defaults
	// to "hardware".
	ResourceFiltering ResourceFilteringStrategy
}

type BatchFeeConfig struct {
	Base      types.FIL
	PerSector types.FIL
}

type MinerFeeConfig struct {
	MaxPreCommitGasFee types.FIL
	MaxCommitGasFee    types.FIL

	// maxBatchFee = maxBase + maxPerSector * nSectors
	MaxPreCommitBatchGasFee BatchFeeConfig
	MaxCommitBatchGasFee    BatchFeeConfig

	MaxTerminateGasFee types.FIL
	// WindowPoSt is a high-value operation, so the default fee should be high.
	MaxWindowPoStGasFee    types.FIL
	MaxPublishDealsFee     types.FIL
	MaxMarketBalanceAddFee types.FIL
}

type MinerAddressConfig struct {
	// Addresses to send PreCommit messages from
	PreCommitControl []string
	// Addresses to send Commit messages from
	CommitControl      []string
	TerminateControl   []string
	DealPublishControl []string

	// DisableOwnerFallback disables usage of the owner address for messages
	// sent automatically
	DisableOwnerFallback bool
	// DisableWorkerFallback disables usage of the worker address for messages
	// sent automatically, if control addresses are configured.
	// A control address that doesn't have enough funds will still be chosen
	// over the worker address if this flag is set.
	DisableWorkerFallback bool
}

// API contains configs for API endpoint
type API struct {
	// Binding address for the Lotus API
	ListenAddress       string
	RemoteListenAddress string
	Timeout             Duration
}

// Libp2p contains configs for libp2p
type Libp2p struct {
	// Binding address for the libp2p host - 0 means random port.
	// Format: multiaddress; see https://multiformats.io/multiaddr/
	ListenAddresses []string
	// Addresses to explicitally announce to other peers. If not specified,
	// all interface addresses are announced
	// Format: multiaddress
	AnnounceAddresses []string
	// Addresses to not announce
	// Format: multiaddress
	NoAnnounceAddresses []string
	BootstrapPeers      []string
	ProtectedPeers      []string

	// When not disabled (default), lotus asks NAT devices (e.g., routers), to
	// open up an external port and forward it to the port lotus is running on.
	// When this works (i.e., when your router supports NAT port forwarding),
	// it makes the local lotus node accessible from the public internet
	DisableNatPortMap bool

	// ConnMgrLow is the number of connections that the basic connection manager
	// will trim down to.
	ConnMgrLow uint
	// ConnMgrHigh is the number of connections that, when exceeded, will trigger
	// a connection GC operation. Note: protected/recently formed connections don't
	// count towards this limit.
	ConnMgrHigh uint
	// ConnMgrGrace is a time duration that new connections are immune from being
	// closed by the connection manager.
	ConnMgrGrace Duration
}

type Pubsub struct {
	// Run the node in bootstrap-node mode
	Bootstrapper bool
	// DirectPeers specifies peers with direct peering agreements. These peers are
	// connected outside of the mesh, with all (valid) message unconditionally
	// forwarded to them. The router will maintain open connections to these peers.
	// Note that the peering agreement should be reciprocal with direct peers
	// symmetrically configured at both ends.
	// Type: Array of multiaddress peerinfo strings, must include peerid (/p2p/12D3K...
	DirectPeers           []string
	IPColocationWhitelist []string
	RemoteTracer          string
	// Path to file that will be used to output tracer content in JSON format.
	// If present tracer will save data to defined file.
	// Format: file path
	JsonTracer string
	// Connection string for elasticsearch instance.
	// If present tracer will save data to elasticsearch.
	// Format: https://<username>:<password>@<elasticsearch_url>:<port>/
	ElasticSearchTracer string
	// Name of elasticsearch index that will be used to save tracer data.
	// This property is used only if ElasticSearchTracer propery is set.
	ElasticSearchIndex string
	// Auth token that will be passed with logs to elasticsearch - used for weighted peers score.
	TracerSourceAuth string
}

type Chainstore struct {
	EnableSplitstore bool
	Splitstore       Splitstore
}

type Splitstore struct {
	// ColdStoreType specifies the type of the coldstore.
	// It can be "messages" (default) to store only messages, "universal" to store all chain state or "discard" for discarding cold blocks.
	ColdStoreType string
	// HotStoreType specifies the type of the hotstore.
	// Only currently supported value is "badger".
	HotStoreType string
	// MarkSetType specifies the type of the markset.
	// It can be "map" for in memory marking or "badger" (default) for on-disk marking.
	MarkSetType string

	// HotStoreMessageRetention specifies the retention policy for messages, in finalities beyond
	// the compaction boundary; default is 0.
	HotStoreMessageRetention uint64
	// HotStoreFullGCFrequency specifies how often to perform a full (moving) GC on the hotstore.
	// A value of 0 disables, while a value 1 will do full GC in every compaction.
	// Default is 20 (about once a week).
	HotStoreFullGCFrequency uint64
}

// // Full Node
type Client struct {
	UseIpfs             bool
	IpfsOnlineMode      bool
	IpfsMAddr           string
	IpfsUseForRetrieval bool
	// The maximum number of simultaneous data transfers between the client
	// and storage providers for storage deals
	SimultaneousTransfersForStorage uint64
	// The maximum number of simultaneous data transfers between the client
	// and storage providers for retrieval deals
	SimultaneousTransfersForRetrieval uint64

	// Require that retrievals perform no on-chain operations. Paid retrievals
	// without existing payment channels with available funds will fail instead
	// of automatically performing on-chain operations.
	OffChainRetrieval bool
}

type Wallet struct {
	RemoteBackend string
	EnableLedger  bool
	DisableLocal  bool
}

type FeeConfig struct {
	DefaultMaxFee types.FIL
}

type UserRaftConfig struct {
	// EXPERIMENTAL. config to enabled node cluster with raft consensus
	ClusterModeEnabled bool
	// A folder to store Raft's data.
	DataFolder string
	// InitPeersetMultiAddr provides the list of initial cluster peers for new Raft
	// peers (with no prior state). It is ignored when Raft was already
	// initialized or when starting in staging mode.
	InitPeersetMultiAddr []string
	// LeaderTimeout specifies how long to wait for a leader before
	// failing an operation.
	WaitForLeaderTimeout Duration
	// NetworkTimeout specifies how long before a Raft network
	// operation is timed out
	NetworkTimeout Duration
	// CommitRetries specifies how many times we retry a failed commit until
	// we give up.
	CommitRetries int
	// How long to wait between retries
	CommitRetryDelay Duration
	// BackupsRotate specifies the maximum number of Raft's DataFolder
	// copies that we keep as backups (renaming) after cleanup.
	BackupsRotate int
	// Tracing enables propagation of contexts across binary boundaries.
	Tracing bool
<<<<<<< HEAD
=======
}

type FevmConfig struct {
	// EnableEthRPC enables eth_ rpc, and enables storing a mapping of eth transaction hashes to filecoin message Cids.
	// This will also enable the RealTimeFilterAPI and HistoricFilterAPI by default, but they can be disabled by config options above.
	EnableEthRPC bool

	// EthTxHashMappingLifetimeDays the transaction hash lookup database will delete mappings that have been stored for more than x days
	// Set to 0 to keep all mappings
	EthTxHashMappingLifetimeDays int

	Events Events
}

type Events struct {
	// EnableEthRPC enables APIs that
	// DisableRealTimeFilterAPI will disable the RealTimeFilterAPI that can create and query filters for actor events as they are emitted.
	// The API is enabled when EnableEthRPC is true, but can be disabled selectively with this flag.
	DisableRealTimeFilterAPI bool

	// DisableHistoricFilterAPI will disable the HistoricFilterAPI that can create and query filters for actor events
	// that occurred in the past. HistoricFilterAPI maintains a queryable index of events.
	// The API is enabled when EnableEthRPC is true, but can be disabled selectively with this flag.
	DisableHistoricFilterAPI bool

	// FilterTTL specifies the time to live for actor event filters. Filters that haven't been accessed longer than
	// this time become eligible for automatic deletion.
	FilterTTL Duration

	// MaxFilters specifies the maximum number of filters that may exist at any one time.
	MaxFilters int

	// MaxFilterResults specifies the maximum number of results that can be accumulated by an actor event filter.
	MaxFilterResults int

	// MaxFilterHeightRange specifies the maximum range of heights that can be used in a filter (to avoid querying
	// the entire chain)
	MaxFilterHeightRange uint64

	// DatabasePath is the full path to a sqlite database that will be used to index actor events to
	// support the historic filter APIs. If the database does not exist it will be created. The directory containing
	// the database must already exist and be writeable. If a relative path is provided here, sqlite treats it as
	// relative to the CWD (current working directory).
	DatabasePath string

	// Others, not implemented yet:
	// Set a limit on the number of active websocket subscriptions (may be zero)
	// Set a timeout for subscription clients
	// Set upper bound on index size
>>>>>>> 6bd39ba1
}<|MERGE_RESOLUTION|>--- conflicted
+++ resolved
@@ -27,10 +27,7 @@
 	Fees       FeeConfig
 	Chainstore Chainstore
 	Cluster    UserRaftConfig
-<<<<<<< HEAD
-=======
 	Fevm       FevmConfig
->>>>>>> 6bd39ba1
 }
 
 // // Common
@@ -660,8 +657,6 @@
 	BackupsRotate int
 	// Tracing enables propagation of contexts across binary boundaries.
 	Tracing bool
-<<<<<<< HEAD
-=======
 }
 
 type FevmConfig struct {
@@ -711,5 +706,4 @@
 	// Set a limit on the number of active websocket subscriptions (may be zero)
 	// Set a timeout for subscription clients
 	// Set upper bound on index size
->>>>>>> 6bd39ba1
 }