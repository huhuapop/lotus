// Code generated by github.com/filecoin-project/lotus/node/config/cfgdocgen. DO NOT EDIT.

package config

type DocField struct {
	Name    string
	Type    string
	Comment string
}

var Doc = map[string][]DocField{
	"API": []DocField{
		{
			Name: "ListenAddress",
			Type: "string",

			Comment: `Binding address for the Lotus API`,
		},
		{
			Name: "RemoteListenAddress",
			Type: "string",

			Comment: ``,
		},
		{
			Name: "Timeout",
			Type: "Duration",

			Comment: ``,
		},
	},
	"ActorEventConfig": []DocField{
		{
			Name: "EnableRealTimeFilterAPI",
			Type: "bool",

			Comment: `EnableRealTimeFilterAPI enables APIs that can create and query filters for actor events as they are emitted.`,
		},
		{
			Name: "EnableHistoricFilterAPI",
			Type: "bool",

			Comment: `EnableHistoricFilterAPI enables APIs that can create and query filters for actor events that occurred in the past.
A queryable index of events will be maintained.`,
		},
		{
			Name: "FilterTTL",
			Type: "Duration",

			Comment: `FilterTTL specifies the time to live for actor event filters. Filters that haven't been accessed longer than
this time become eligible for automatic deletion.`,
		},
		{
			Name: "MaxFilters",
			Type: "int",

			Comment: `MaxFilters specifies the maximum number of filters that may exist at any one time.`,
		},
		{
			Name: "MaxFilterResults",
			Type: "int",

			Comment: `MaxFilterResults specifies the maximum number of results that can be accumulated by an actor event filter.`,
		},
		{
			Name: "MaxFilterHeightRange",
			Type: "uint64",

			Comment: `MaxFilterHeightRange specifies the maximum range of heights that can be used in a filter (to avoid querying
the entire chain)`,
		},
		{
			Name: "ActorEventDatabasePath",
			Type: "string",

			Comment: `EventHistoryDatabasePath is the full path to a sqlite database that will be used to index actor events to
support the historic filter APIs. If the database does not exist it will be created. The directory containing
the database must already exist and be writeable.`,
		},
	},
	"Backup": []DocField{
		{
			Name: "DisableMetadataLog",
			Type: "bool",

			Comment: `When set to true disables metadata log (.lotus/kvlog). This can save disk
space by reducing metadata redundancy.

Note that in case of metadata corruption it might be much harder to recover
your node if metadata log is disabled`,
		},
	},
	"BatchFeeConfig": []DocField{
		{
			Name: "Base",
			Type: "types.FIL",

			Comment: ``,
		},
		{
			Name: "PerSector",
			Type: "types.FIL",

			Comment: ``,
		},
	},
	"Chainstore": []DocField{
		{
			Name: "EnableSplitstore",
			Type: "bool",

			Comment: ``,
		},
		{
			Name: "Splitstore",
			Type: "Splitstore",

			Comment: ``,
		},
	},
	"Client": []DocField{
		{
			Name: "UseIpfs",
			Type: "bool",

			Comment: ``,
		},
		{
			Name: "IpfsOnlineMode",
			Type: "bool",

			Comment: ``,
		},
		{
			Name: "IpfsMAddr",
			Type: "string",

			Comment: ``,
		},
		{
			Name: "IpfsUseForRetrieval",
			Type: "bool",

			Comment: ``,
		},
		{
			Name: "SimultaneousTransfersForStorage",
			Type: "uint64",

			Comment: `The maximum number of simultaneous data transfers between the client
and storage providers for storage deals`,
		},
		{
			Name: "SimultaneousTransfersForRetrieval",
			Type: "uint64",

			Comment: `The maximum number of simultaneous data transfers between the client
and storage providers for retrieval deals`,
		},
		{
			Name: "OffChainRetrieval",
			Type: "bool",

			Comment: `Require that retrievals perform no on-chain operations. Paid retrievals
without existing payment channels with available funds will fail instead
of automatically performing on-chain operations.`,
		},
	},
	"Common": []DocField{
		{
			Name: "API",
			Type: "API",

			Comment: ``,
		},
		{
			Name: "Backup",
			Type: "Backup",

			Comment: ``,
		},
		{
			Name: "Logging",
			Type: "Logging",

			Comment: ``,
		},
		{
			Name: "Libp2p",
			Type: "Libp2p",

			Comment: ``,
		},
		{
			Name: "Pubsub",
			Type: "Pubsub",

			Comment: ``,
		},
	},
	"DAGStoreConfig": []DocField{
		{
			Name: "RootDir",
			Type: "string",

			Comment: `Path to the dagstore root directory. This directory contains three
subdirectories, which can be symlinked to alternative locations if
need be:
- ./transients: caches unsealed deals that have been fetched from the
storage subsystem for serving retrievals.
- ./indices: stores shard indices.
- ./datastore: holds the KV store tracking the state of every shard
known to the DAG store.
Default value: <LOTUS_MARKETS_PATH>/dagstore (split deployment) or
<LOTUS_MINER_PATH>/dagstore (monolith deployment)`,
		},
		{
			Name: "MaxConcurrentIndex",
			Type: "int",

			Comment: `The maximum amount of indexing jobs that can run simultaneously.
0 means unlimited.
Default value: 5.`,
		},
		{
			Name: "MaxConcurrentReadyFetches",
			Type: "int",

			Comment: `The maximum amount of unsealed deals that can be fetched simultaneously
from the storage subsystem. 0 means unlimited.
Default value: 0 (unlimited).`,
		},
		{
			Name: "MaxConcurrentUnseals",
			Type: "int",

			Comment: `The maximum amount of unseals that can be processed simultaneously
from the storage subsystem. 0 means unlimited.
Default value: 0 (unlimited).`,
		},
		{
			Name: "MaxConcurrencyStorageCalls",
			Type: "int",

			Comment: `The maximum number of simultaneous inflight API calls to the storage
subsystem.
Default value: 100.`,
		},
		{
			Name: "GCInterval",
			Type: "Duration",

			Comment: `The time between calls to periodic dagstore GC, in time.Duration string
representation, e.g. 1m, 5m, 1h.
Default value: 1 minute.`,
		},
	},
	"DealmakingConfig": []DocField{
		{
			Name: "ConsiderOnlineStorageDeals",
			Type: "bool",

			Comment: `When enabled, the miner can accept online deals`,
		},
		{
			Name: "ConsiderOfflineStorageDeals",
			Type: "bool",

			Comment: `When enabled, the miner can accept offline deals`,
		},
		{
			Name: "ConsiderOnlineRetrievalDeals",
			Type: "bool",

			Comment: `When enabled, the miner can accept retrieval deals`,
		},
		{
			Name: "ConsiderOfflineRetrievalDeals",
			Type: "bool",

			Comment: `When enabled, the miner can accept offline retrieval deals`,
		},
		{
			Name: "ConsiderVerifiedStorageDeals",
			Type: "bool",

			Comment: `When enabled, the miner can accept verified deals`,
		},
		{
			Name: "ConsiderUnverifiedStorageDeals",
			Type: "bool",

			Comment: `When enabled, the miner can accept unverified deals`,
		},
		{
			Name: "PieceCidBlocklist",
			Type: "[]cid.Cid",

			Comment: `A list of Data CIDs to reject when making deals`,
		},
		{
			Name: "ExpectedSealDuration",
			Type: "Duration",

			Comment: `Maximum expected amount of time getting the deal into a sealed sector will take
This includes the time the deal will need to get transferred and published
before being assigned to a sector`,
		},
		{
			Name: "MaxDealStartDelay",
			Type: "Duration",

			Comment: `Maximum amount of time proposed deal StartEpoch can be in future`,
		},
		{
			Name: "PublishMsgPeriod",
			Type: "Duration",

			Comment: `When a deal is ready to publish, the amount of time to wait for more
deals to be ready to publish before publishing them all as a batch`,
		},
		{
			Name: "MaxDealsPerPublishMsg",
			Type: "uint64",

			Comment: `The maximum number of deals to include in a single PublishStorageDeals
message`,
		},
		{
			Name: "MaxProviderCollateralMultiplier",
			Type: "uint64",

			Comment: `The maximum collateral that the provider will put up against a deal,
as a multiplier of the minimum collateral bound`,
		},
		{
			Name: "MaxStagingDealsBytes",
			Type: "int64",

			Comment: `The maximum allowed disk usage size in bytes of staging deals not yet
passed to the sealing node by the markets service. 0 is unlimited.`,
		},
		{
			Name: "SimultaneousTransfersForStorage",
			Type: "uint64",

			Comment: `The maximum number of parallel online data transfers for storage deals`,
		},
		{
			Name: "SimultaneousTransfersForStoragePerClient",
			Type: "uint64",

			Comment: `The maximum number of simultaneous data transfers from any single client
for storage deals.
Unset by default (0), and values higher than SimultaneousTransfersForStorage
will have no effect; i.e. the total number of simultaneous data transfers
across all storage clients is bound by SimultaneousTransfersForStorage
regardless of this number.`,
		},
		{
			Name: "SimultaneousTransfersForRetrieval",
			Type: "uint64",

			Comment: `The maximum number of parallel online data transfers for retrieval deals`,
		},
		{
			Name: "StartEpochSealingBuffer",
			Type: "uint64",

			Comment: `Minimum start epoch buffer to give time for sealing of sector with deal.`,
		},
		{
			Name: "Filter",
			Type: "string",

			Comment: `A command used for fine-grained evaluation of storage deals
see https://lotus.filecoin.io/storage-providers/advanced-configurations/market/#using-filters-for-fine-grained-storage-and-retrieval-deal-acceptance for more details`,
		},
		{
			Name: "RetrievalFilter",
			Type: "string",

			Comment: `A command used for fine-grained evaluation of retrieval deals
see https://lotus.filecoin.io/storage-providers/advanced-configurations/market/#using-filters-for-fine-grained-storage-and-retrieval-deal-acceptance for more details`,
		},
		{
			Name: "RetrievalPricing",
			Type: "*RetrievalPricing",

			Comment: ``,
		},
	},
	"FeeConfig": []DocField{
		{
			Name: "DefaultMaxFee",
			Type: "types.FIL",

			Comment: ``,
		},
	},
	"FullNode": []DocField{
		{
			Name: "Client",
			Type: "Client",

			Comment: ``,
		},
		{
			Name: "Wallet",
			Type: "Wallet",

			Comment: ``,
		},
		{
			Name: "Fees",
			Type: "FeeConfig",

			Comment: ``,
		},
		{
			Name: "Chainstore",
			Type: "Chainstore",

			Comment: ``,
		},
		{
<<<<<<< HEAD
			Name: "ActorEvent",
			Type: "ActorEventConfig",
=======
			Name: "Cluster",
			Type: "UserRaftConfig",
>>>>>>> 8504401d

			Comment: ``,
		},
	},
	"IndexProviderConfig": []DocField{
		{
			Name: "Enable",
			Type: "bool",

			Comment: `Enable set whether to enable indexing announcement to the network and expose endpoints that
allow indexer nodes to process announcements. Enabled by default.`,
		},
		{
			Name: "EntriesCacheCapacity",
			Type: "int",

			Comment: `EntriesCacheCapacity sets the maximum capacity to use for caching the indexing advertisement
entries. Defaults to 1024 if not specified. The cache is evicted using LRU policy. The
maximum storage used by the cache is a factor of EntriesCacheCapacity, EntriesChunkSize and
the length of multihashes being advertised. For example, advertising 128-bit long multihashes
with the default EntriesCacheCapacity, and EntriesChunkSize means the cache size can grow to
256MiB when full.`,
		},
		{
			Name: "EntriesChunkSize",
			Type: "int",

			Comment: `EntriesChunkSize sets the maximum number of multihashes to include in a single entries chunk.
Defaults to 16384 if not specified. Note that chunks are chained together for indexing
advertisements that include more multihashes than the configured EntriesChunkSize.`,
		},
		{
			Name: "TopicName",
			Type: "string",

			Comment: `TopicName sets the topic name on which the changes to the advertised content are announced.
If not explicitly specified, the topic name is automatically inferred from the network name
in following format: '/indexer/ingest/<network-name>'
Defaults to empty, which implies the topic name is inferred from network name.`,
		},
		{
			Name: "PurgeCacheOnStart",
			Type: "bool",

			Comment: `PurgeCacheOnStart sets whether to clear any cached entries chunks when the provider engine
starts. By default, the cache is rehydrated from previously cached entries stored in
datastore if any is present.`,
		},
	},
	"Libp2p": []DocField{
		{
			Name: "ListenAddresses",
			Type: "[]string",

			Comment: `Binding address for the libp2p host - 0 means random port.
Format: multiaddress; see https://multiformats.io/multiaddr/`,
		},
		{
			Name: "AnnounceAddresses",
			Type: "[]string",

			Comment: `Addresses to explicitally announce to other peers. If not specified,
all interface addresses are announced
Format: multiaddress`,
		},
		{
			Name: "NoAnnounceAddresses",
			Type: "[]string",

			Comment: `Addresses to not announce
Format: multiaddress`,
		},
		{
			Name: "BootstrapPeers",
			Type: "[]string",

			Comment: ``,
		},
		{
			Name: "ProtectedPeers",
			Type: "[]string",

			Comment: ``,
		},
		{
			Name: "DisableNatPortMap",
			Type: "bool",

			Comment: `When not disabled (default), lotus asks NAT devices (e.g., routers), to
open up an external port and forward it to the port lotus is running on.
When this works (i.e., when your router supports NAT port forwarding),
it makes the local lotus node accessible from the public internet`,
		},
		{
			Name: "ConnMgrLow",
			Type: "uint",

			Comment: `ConnMgrLow is the number of connections that the basic connection manager
will trim down to.`,
		},
		{
			Name: "ConnMgrHigh",
			Type: "uint",

			Comment: `ConnMgrHigh is the number of connections that, when exceeded, will trigger
a connection GC operation. Note: protected/recently formed connections don't
count towards this limit.`,
		},
		{
			Name: "ConnMgrGrace",
			Type: "Duration",

			Comment: `ConnMgrGrace is a time duration that new connections are immune from being
closed by the connection manager.`,
		},
	},
	"Logging": []DocField{
		{
			Name: "SubsystemLevels",
			Type: "map[string]string",

			Comment: `SubsystemLevels specify per-subsystem log levels`,
		},
	},
	"MinerAddressConfig": []DocField{
		{
			Name: "PreCommitControl",
			Type: "[]string",

			Comment: `Addresses to send PreCommit messages from`,
		},
		{
			Name: "CommitControl",
			Type: "[]string",

			Comment: `Addresses to send Commit messages from`,
		},
		{
			Name: "TerminateControl",
			Type: "[]string",

			Comment: ``,
		},
		{
			Name: "DealPublishControl",
			Type: "[]string",

			Comment: ``,
		},
		{
			Name: "DisableOwnerFallback",
			Type: "bool",

			Comment: `DisableOwnerFallback disables usage of the owner address for messages
sent automatically`,
		},
		{
			Name: "DisableWorkerFallback",
			Type: "bool",

			Comment: `DisableWorkerFallback disables usage of the worker address for messages
sent automatically, if control addresses are configured.
A control address that doesn't have enough funds will still be chosen
over the worker address if this flag is set.`,
		},
	},
	"MinerFeeConfig": []DocField{
		{
			Name: "MaxPreCommitGasFee",
			Type: "types.FIL",

			Comment: ``,
		},
		{
			Name: "MaxCommitGasFee",
			Type: "types.FIL",

			Comment: ``,
		},
		{
			Name: "MaxPreCommitBatchGasFee",
			Type: "BatchFeeConfig",

			Comment: `maxBatchFee = maxBase + maxPerSector * nSectors`,
		},
		{
			Name: "MaxCommitBatchGasFee",
			Type: "BatchFeeConfig",

			Comment: ``,
		},
		{
			Name: "MaxTerminateGasFee",
			Type: "types.FIL",

			Comment: ``,
		},
		{
			Name: "MaxWindowPoStGasFee",
			Type: "types.FIL",

			Comment: `WindowPoSt is a high-value operation, so the default fee should be high.`,
		},
		{
			Name: "MaxPublishDealsFee",
			Type: "types.FIL",

			Comment: ``,
		},
		{
			Name: "MaxMarketBalanceAddFee",
			Type: "types.FIL",

			Comment: ``,
		},
	},
	"MinerSubsystemConfig": []DocField{
		{
			Name: "EnableMining",
			Type: "bool",

			Comment: ``,
		},
		{
			Name: "EnableSealing",
			Type: "bool",

			Comment: ``,
		},
		{
			Name: "EnableSectorStorage",
			Type: "bool",

			Comment: ``,
		},
		{
			Name: "EnableMarkets",
			Type: "bool",

			Comment: ``,
		},
		{
			Name: "SealerApiInfo",
			Type: "string",

			Comment: ``,
		},
		{
			Name: "SectorIndexApiInfo",
			Type: "string",

			Comment: ``,
		},
	},
	"ProvingConfig": []DocField{
		{
			Name: "ParallelCheckLimit",
			Type: "int",

			Comment: `Maximum number of sector checks to run in parallel. (0 = unlimited)

WARNING: Setting this value too high may make the node crash by running out of stack
WARNING: Setting this value too low may make sector challenge reading much slower, resulting in failed PoSt due
to late submission.

After changing this option, confirm that the new value works in your setup by invoking
'lotus-miner proving compute window-post 0'`,
		},
		{
			Name: "SingleCheckTimeout",
			Type: "Duration",

			Comment: `Maximum amount of time a proving pre-check can take for a sector. If the check times out the sector will be skipped

WARNING: Setting this value too low risks in sectors being skipped even though they are accessible, just reading the
test challenge took longer than this timeout
WARNING: Setting this value too high risks missing PoSt deadline in case IO operations related to this sector are
blocked (e.g. in case of disconnected NFS mount)`,
		},
		{
			Name: "PartitionCheckTimeout",
			Type: "Duration",

			Comment: `Maximum amount of time a proving pre-check can take for an entire partition. If the check times out, sectors in
the partition which didn't get checked on time will be skipped

WARNING: Setting this value too low risks in sectors being skipped even though they are accessible, just reading the
test challenge took longer than this timeout
WARNING: Setting this value too high risks missing PoSt deadline in case IO operations related to this partition are
blocked or slow`,
		},
		{
			Name: "DisableBuiltinWindowPoSt",
			Type: "bool",

			Comment: `Disable Window PoSt computation on the lotus-miner process even if no window PoSt workers are present.

WARNING: If no windowPoSt workers are connected, window PoSt WILL FAIL resulting in faulty sectors which will need
to be recovered. Before enabling this option, make sure your PoSt workers work correctly.

After changing this option, confirm that the new value works in your setup by invoking
'lotus-miner proving compute window-post 0'`,
		},
		{
			Name: "DisableBuiltinWinningPoSt",
			Type: "bool",

			Comment: `Disable Winning PoSt computation on the lotus-miner process even if no winning PoSt workers are present.

WARNING: If no WinningPoSt workers are connected, Winning PoSt WILL FAIL resulting in lost block rewards.
Before enabling this option, make sure your PoSt workers work correctly.`,
		},
		{
			Name: "DisableWDPoStPreChecks",
			Type: "bool",

			Comment: `Disable WindowPoSt provable sector readability checks.

In normal operation, when preparing to compute WindowPoSt, lotus-miner will perform a round of reading challenges
from all sectors to confirm that those sectors can be proven. Challenges read in this process are discarded, as
we're only interested in checking that sector data can be read.

When using builtin proof computation (no PoSt workers, and DisableBuiltinWindowPoSt is set to false), this process
can save a lot of time and compute resources in the case that some sectors are not readable - this is caused by
the builtin logic not skipping snark computation when some sectors need to be skipped.

When using PoSt workers, this process is mostly redundant, with PoSt workers challenges will be read once, and
if challenges for some sectors aren't readable, those sectors will just get skipped.

Disabling sector pre-checks will slightly reduce IO load when proving sectors, possibly resulting in shorter
time to produce window PoSt. In setups with good IO capabilities the effect of this option on proving time should
be negligible.

NOTE: It likely is a bad idea to disable sector pre-checks in setups with no PoSt workers.

NOTE: Even when this option is enabled, recovering sectors will be checked before recovery declaration message is
sent to the chain

After changing this option, confirm that the new value works in your setup by invoking
'lotus-miner proving compute window-post 0'`,
		},
		{
			Name: "MaxPartitionsPerPoStMessage",
			Type: "int",

			Comment: `Maximum number of partitions to prove in a single SubmitWindowPoSt messace. 0 = network limit (10 in nv16)

A single partition may contain up to 2349 32GiB sectors, or 2300 64GiB sectors.

The maximum number of sectors which can be proven in a single PoSt message is 25000 in network version 16, which
means that a single message can prove at most 10 partitions

Note that setting this value lower may result in less efficient gas use - more messages will be sent,
to prove each deadline, resulting in more total gas use (but each message will have lower gas limit)

Setting this value above the network limit has no effect`,
		},
		{
			Name: "MaxPartitionsPerRecoveryMessage",
			Type: "int",

			Comment: `In some cases when submitting DeclareFaultsRecovered messages,
there may be too many recoveries to fit in a BlockGasLimit.
In those cases it may be necessary to set this value to something low (eg 1);
Note that setting this value lower may result in less efficient gas use - more messages will be sent than needed,
resulting in more total gas use (but each message will have lower gas limit)`,
		},
		{
			Name: "SingleRecoveringPartitionPerPostMessage",
			Type: "bool",

			Comment: `Enable single partition per PoSt Message for partitions containing recovery sectors

In cases when submitting PoSt messages which contain recovering sectors, the default network limit may still be
too high to fit in the block gas limit. In those cases, it becomes useful to only house the single partition
with recovering sectors in the post message

Note that setting this value lower may result in less efficient gas use - more messages will be sent,
to prove each deadline, resulting in more total gas use (but each message will have lower gas limit)`,
		},
	},
	"Pubsub": []DocField{
		{
			Name: "Bootstrapper",
			Type: "bool",

			Comment: `Run the node in bootstrap-node mode`,
		},
		{
			Name: "DirectPeers",
			Type: "[]string",

			Comment: `DirectPeers specifies peers with direct peering agreements. These peers are
connected outside of the mesh, with all (valid) message unconditionally
forwarded to them. The router will maintain open connections to these peers.
Note that the peering agreement should be reciprocal with direct peers
symmetrically configured at both ends.
Type: Array of multiaddress peerinfo strings, must include peerid (/p2p/12D3K...`,
		},
		{
			Name: "IPColocationWhitelist",
			Type: "[]string",

			Comment: ``,
		},
		{
			Name: "RemoteTracer",
			Type: "string",

			Comment: ``,
		},
	},
	"RetrievalPricing": []DocField{
		{
			Name: "Strategy",
			Type: "string",

			Comment: ``,
		},
		{
			Name: "Default",
			Type: "*RetrievalPricingDefault",

			Comment: ``,
		},
		{
			Name: "External",
			Type: "*RetrievalPricingExternal",

			Comment: ``,
		},
	},
	"RetrievalPricingDefault": []DocField{
		{
			Name: "VerifiedDealsFreeTransfer",
			Type: "bool",

			Comment: `VerifiedDealsFreeTransfer configures zero fees for data transfer for a retrieval deal
of a payloadCid that belongs to a verified storage deal.
This parameter is ONLY applicable if the retrieval pricing policy strategy has been configured to "default".
default value is true`,
		},
	},
	"RetrievalPricingExternal": []DocField{
		{
			Name: "Path",
			Type: "string",

			Comment: `Path of the external script that will be run to price a retrieval deal.
This parameter is ONLY applicable if the retrieval pricing policy strategy has been configured to "external".`,
		},
	},
	"SealerConfig": []DocField{
		{
			Name: "ParallelFetchLimit",
			Type: "int",

			Comment: ``,
		},
		{
			Name: "AllowSectorDownload",
			Type: "bool",

			Comment: ``,
		},
		{
			Name: "AllowAddPiece",
			Type: "bool",

			Comment: ``,
		},
		{
			Name: "AllowPreCommit1",
			Type: "bool",

			Comment: ``,
		},
		{
			Name: "AllowPreCommit2",
			Type: "bool",

			Comment: ``,
		},
		{
			Name: "AllowCommit",
			Type: "bool",

			Comment: ``,
		},
		{
			Name: "AllowUnseal",
			Type: "bool",

			Comment: ``,
		},
		{
			Name: "AllowReplicaUpdate",
			Type: "bool",

			Comment: ``,
		},
		{
			Name: "AllowProveReplicaUpdate2",
			Type: "bool",

			Comment: ``,
		},
		{
			Name: "AllowRegenSectorKey",
			Type: "bool",

			Comment: ``,
		},
		{
			Name: "LocalWorkerName",
			Type: "string",

			Comment: `LocalWorkerName specifies a custom name for the builtin worker.
If set to an empty string (default) os hostname will be used`,
		},
		{
			Name: "Assigner",
			Type: "string",

			Comment: `Assigner specifies the worker assigner to use when scheduling tasks.
"utilization" (default) - assign tasks to workers with lowest utilization.
"spread" - assign tasks to as many distinct workers as possible.`,
		},
		{
			Name: "DisallowRemoteFinalize",
			Type: "bool",

			Comment: `DisallowRemoteFinalize when set to true will force all Finalize tasks to
run on workers with local access to both long-term storage and the sealing
path containing the sector.
--
WARNING: Only set this if all workers have access to long-term storage
paths. If this flag is enabled, and there are workers without long-term
storage access, sectors will not be moved from them, and Finalize tasks
will appear to be stuck.
--
If you see stuck Finalize tasks after enabling this setting, check
'lotus-miner sealing sched-diag' and 'lotus-miner storage find [sector num]'`,
		},
		{
			Name: "ResourceFiltering",
			Type: "ResourceFilteringStrategy",

			Comment: `ResourceFiltering instructs the system which resource filtering strategy
to use when evaluating tasks against this worker. An empty value defaults
to "hardware".`,
		},
	},
	"SealingConfig": []DocField{
		{
			Name: "MaxWaitDealsSectors",
			Type: "uint64",

			Comment: `Upper bound on how many sectors can be waiting for more deals to be packed in it before it begins sealing at any given time.
If the miner is accepting multiple deals in parallel, up to MaxWaitDealsSectors of new sectors will be created.
If more than MaxWaitDealsSectors deals are accepted in parallel, only MaxWaitDealsSectors deals will be processed in parallel
Note that setting this number too high in relation to deal ingestion rate may result in poor sector packing efficiency
0 = no limit`,
		},
		{
			Name: "MaxSealingSectors",
			Type: "uint64",

			Comment: `Upper bound on how many sectors can be sealing+upgrading at the same time when creating new CC sectors (0 = unlimited)`,
		},
		{
			Name: "MaxSealingSectorsForDeals",
			Type: "uint64",

			Comment: `Upper bound on how many sectors can be sealing+upgrading at the same time when creating new sectors with deals (0 = unlimited)`,
		},
		{
			Name: "PreferNewSectorsForDeals",
			Type: "bool",

			Comment: `Prefer creating new sectors even if there are sectors Available for upgrading.
This setting combined with MaxUpgradingSectors set to a value higher than MaxSealingSectorsForDeals makes it
possible to use fast sector upgrades to handle high volumes of storage deals, while still using the simple sealing
flow when the volume of storage deals is lower.`,
		},
		{
			Name: "MaxUpgradingSectors",
			Type: "uint64",

			Comment: `Upper bound on how many sectors can be sealing+upgrading at the same time when upgrading CC sectors with deals (0 = MaxSealingSectorsForDeals)`,
		},
		{
			Name: "MinUpgradeSectorExpiration",
			Type: "uint64",

			Comment: `When set to a non-zero value, minimum number of epochs until sector expiration required for sectors to be considered
for upgrades (0 = DealMinDuration = 180 days = 518400 epochs)

Note that if all deals waiting in the input queue have lifetimes longer than this value, upgrade sectors will be
required to have expiration of at least the soonest-ending deal`,
		},
		{
			Name: "MinTargetUpgradeSectorExpiration",
			Type: "uint64",

			Comment: `When set to a non-zero value, minimum number of epochs until sector expiration above which upgrade candidates will
be selected based on lowest initial pledge.

Target sector expiration is calculated by looking at the input deal queue, sorting it by deal expiration, and
selecting N deals from the queue up to sector size. The target expiration will be Nth deal end epoch, or in case
where there weren't enough deals to fill a sector, DealMaxDuration (540 days = 1555200 epochs)

Setting this to a high value (for example to maximum deal duration - 1555200) will disable selection based on
initial pledge - upgrade sectors will always be chosen based on longest expiration`,
		},
		{
			Name: "CommittedCapacitySectorLifetime",
			Type: "Duration",

			Comment: `CommittedCapacitySectorLifetime is the duration a Committed Capacity (CC) sector will
live before it must be extended or converted into sector containing deals before it is
terminated. Value must be between 180-540 days inclusive`,
		},
		{
			Name: "WaitDealsDelay",
			Type: "Duration",

			Comment: `Period of time that a newly created sector will wait for more deals to be packed in to before it starts to seal.
Sectors which are fully filled will start sealing immediately`,
		},
		{
			Name: "AlwaysKeepUnsealedCopy",
			Type: "bool",

			Comment: `Whether to keep unsealed copies of deal data regardless of whether the client requested that. This lets the miner
avoid the relatively high cost of unsealing the data later, at the cost of more storage space`,
		},
		{
			Name: "FinalizeEarly",
			Type: "bool",

			Comment: `Run sector finalization before submitting sector proof to the chain`,
		},
		{
			Name: "MakeNewSectorForDeals",
			Type: "bool",

			Comment: `Whether new sectors are created to pack incoming deals
When this is set to false no new sectors will be created for sealing incoming deals
This is useful for forcing all deals to be assigned as snap deals to sectors marked for upgrade`,
		},
		{
			Name: "MakeCCSectorsAvailable",
			Type: "bool",

			Comment: `After sealing CC sectors, make them available for upgrading with deals`,
		},
		{
			Name: "CollateralFromMinerBalance",
			Type: "bool",

			Comment: `Whether to use available miner balance for sector collateral instead of sending it with each message`,
		},
		{
			Name: "AvailableBalanceBuffer",
			Type: "types.FIL",

			Comment: `Minimum available balance to keep in the miner actor before sending it with messages`,
		},
		{
			Name: "DisableCollateralFallback",
			Type: "bool",

			Comment: `Don't send collateral with messages even if there is no available balance in the miner actor`,
		},
		{
			Name: "BatchPreCommits",
			Type: "bool",

			Comment: `enable / disable precommit batching (takes effect after nv13)`,
		},
		{
			Name: "MaxPreCommitBatch",
			Type: "int",

			Comment: `maximum precommit batch size - batches will be sent immediately above this size`,
		},
		{
			Name: "PreCommitBatchWait",
			Type: "Duration",

			Comment: `how long to wait before submitting a batch after crossing the minimum batch size`,
		},
		{
			Name: "PreCommitBatchSlack",
			Type: "Duration",

			Comment: `time buffer for forceful batch submission before sectors/deal in batch would start expiring`,
		},
		{
			Name: "AggregateCommits",
			Type: "bool",

			Comment: `enable / disable commit aggregation (takes effect after nv13)`,
		},
		{
			Name: "MinCommitBatch",
			Type: "int",

			Comment: `minimum batched commit size - batches above this size will eventually be sent on a timeout`,
		},
		{
			Name: "MaxCommitBatch",
			Type: "int",

			Comment: `maximum batched commit size - batches will be sent immediately above this size`,
		},
		{
			Name: "CommitBatchWait",
			Type: "Duration",

			Comment: `how long to wait before submitting a batch after crossing the minimum batch size`,
		},
		{
			Name: "CommitBatchSlack",
			Type: "Duration",

			Comment: `time buffer for forceful batch submission before sectors/deals in batch would start expiring`,
		},
		{
			Name: "BatchPreCommitAboveBaseFee",
			Type: "types.FIL",

			Comment: `network BaseFee below which to stop doing precommit batching, instead
sending precommit messages to the chain individually`,
		},
		{
			Name: "AggregateAboveBaseFee",
			Type: "types.FIL",

			Comment: `network BaseFee below which to stop doing commit aggregation, instead
submitting proofs to the chain individually`,
		},
		{
			Name: "TerminateBatchMax",
			Type: "uint64",

			Comment: ``,
		},
		{
			Name: "TerminateBatchMin",
			Type: "uint64",

			Comment: ``,
		},
		{
			Name: "TerminateBatchWait",
			Type: "Duration",

			Comment: ``,
		},
	},
	"Splitstore": []DocField{
		{
			Name: "ColdStoreType",
			Type: "string",

			Comment: `ColdStoreType specifies the type of the coldstore.
It can be "messages" (default) to store only messages, "universal" to store all chain state or "discard" for discarding cold blocks.`,
		},
		{
			Name: "HotStoreType",
			Type: "string",

			Comment: `HotStoreType specifies the type of the hotstore.
Only currently supported value is "badger".`,
		},
		{
			Name: "MarkSetType",
			Type: "string",

			Comment: `MarkSetType specifies the type of the markset.
It can be "map" for in memory marking or "badger" (default) for on-disk marking.`,
		},
		{
			Name: "HotStoreMessageRetention",
			Type: "uint64",

			Comment: `HotStoreMessageRetention specifies the retention policy for messages, in finalities beyond
the compaction boundary; default is 0.`,
		},
		{
			Name: "HotStoreFullGCFrequency",
			Type: "uint64",

			Comment: `HotStoreFullGCFrequency specifies how often to perform a full (moving) GC on the hotstore.
A value of 0 disables, while a value 1 will do full GC in every compaction.
Default is 20 (about once a week).`,
		},
	},
	"StorageMiner": []DocField{
		{
			Name: "Subsystems",
			Type: "MinerSubsystemConfig",

			Comment: ``,
		},
		{
			Name: "Dealmaking",
			Type: "DealmakingConfig",

			Comment: ``,
		},
		{
			Name: "IndexProvider",
			Type: "IndexProviderConfig",

			Comment: ``,
		},
		{
			Name: "Proving",
			Type: "ProvingConfig",

			Comment: ``,
		},
		{
			Name: "Sealing",
			Type: "SealingConfig",

			Comment: ``,
		},
		{
			Name: "Storage",
			Type: "SealerConfig",

			Comment: ``,
		},
		{
			Name: "Fees",
			Type: "MinerFeeConfig",

			Comment: ``,
		},
		{
			Name: "Addresses",
			Type: "MinerAddressConfig",

			Comment: ``,
		},
		{
			Name: "DAGStore",
			Type: "DAGStoreConfig",

			Comment: ``,
		},
	},
	"UserRaftConfig": []DocField{
		{
			Name: "ClusterModeEnabled",
			Type: "bool",

			Comment: `EXPERIMENTAL. config to enabled node cluster with raft consensus`,
		},
		{
			Name: "DataFolder",
			Type: "string",

			Comment: `A folder to store Raft's data.`,
		},
		{
			Name: "InitPeersetMultiAddr",
			Type: "[]string",

			Comment: `InitPeersetMultiAddr provides the list of initial cluster peers for new Raft
peers (with no prior state). It is ignored when Raft was already
initialized or when starting in staging mode.`,
		},
		{
			Name: "WaitForLeaderTimeout",
			Type: "Duration",

			Comment: `LeaderTimeout specifies how long to wait for a leader before
failing an operation.`,
		},
		{
			Name: "NetworkTimeout",
			Type: "Duration",

			Comment: `NetworkTimeout specifies how long before a Raft network
operation is timed out`,
		},
		{
			Name: "CommitRetries",
			Type: "int",

			Comment: `CommitRetries specifies how many times we retry a failed commit until
we give up.`,
		},
		{
			Name: "CommitRetryDelay",
			Type: "Duration",

			Comment: `How long to wait between retries`,
		},
		{
			Name: "BackupsRotate",
			Type: "int",

			Comment: `BackupsRotate specifies the maximum number of Raft's DataFolder
copies that we keep as backups (renaming) after cleanup.`,
		},
		{
			Name: "Tracing",
			Type: "bool",

			Comment: `Tracing enables propagation of contexts across binary boundaries.`,
		},
	},
	"Wallet": []DocField{
		{
			Name: "RemoteBackend",
			Type: "string",

			Comment: ``,
		},
		{
			Name: "EnableLedger",
			Type: "bool",

			Comment: ``,
		},
		{
			Name: "DisableLocal",
			Type: "bool",

			Comment: ``,
		},
	},
}<|MERGE_RESOLUTION|>--- conflicted
+++ resolved
@@ -424,13 +424,14 @@
 			Comment: ``,
 		},
 		{
-<<<<<<< HEAD
+			Name: "Cluster",
+			Type: "UserRaftConfig",
+
+			Comment: ``,
+		},
+		{
 			Name: "ActorEvent",
 			Type: "ActorEventConfig",
-=======
-			Name: "Cluster",
-			Type: "UserRaftConfig",
->>>>>>> 8504401d
 
 			Comment: ``,
 		},
