package miner

import (
	"bytes"
	"errors"

	"github.com/filecoin-project/go-address"
	"github.com/filecoin-project/go-bitfield"
	"github.com/filecoin-project/go-state-types/abi"
	"github.com/filecoin-project/go-state-types/dline"
	"github.com/ipfs/go-cid"
	"github.com/libp2p/go-libp2p-core/peer"
	cbg "github.com/whyrusleeping/cbor-gen"
	"golang.org/x/xerrors"

	"github.com/filecoin-project/lotus/chain/actors/adt"

	miner2 "github.com/filecoin-project/specs-actors/v2/actors/builtin/miner"
	adt2 "github.com/filecoin-project/specs-actors/v2/actors/util/adt"
)

var _ State = (*state2)(nil)

func load2(store adt.Store, root cid.Cid) (State, error) {
	out := state2{store: store}
	err := store.Get(store.Context(), root, &out)
	if err != nil {
		return nil, err
	}
	return &out, nil
}

func make2(store adt.Store) (State, error) {
	out := state2{store: store}
	out.State = miner2.State{}
	return &out, nil
}

type state2 struct {
	miner2.State
	store adt.Store
}

type deadline2 struct {
	miner2.Deadline
	store adt.Store
}

type partition2 struct {
	miner2.Partition
	store adt.Store
}

func (s *state2) AvailableBalance(bal abi.TokenAmount) (available abi.TokenAmount, err error) {
	defer func() {
		if r := recover(); r != nil {
			err = xerrors.Errorf("failed to get available balance: %w", r)
			available = abi.NewTokenAmount(0)
		}
	}()
	// this panics if the miner doesnt have enough funds to cover their locked pledge
	available, err = s.GetAvailableBalance(bal)
	return available, err
}

func (s *state2) VestedFunds(epoch abi.ChainEpoch) (abi.TokenAmount, error) {
	return s.CheckVestedFunds(s.store, epoch)
}

func (s *state2) LockedFunds() (LockedFunds, error) {
	return LockedFunds{
		VestingFunds:             s.State.LockedFunds,
		InitialPledgeRequirement: s.State.InitialPledge,
		PreCommitDeposits:        s.State.PreCommitDeposits,
	}, nil
}

func (s *state2) FeeDebt() (abi.TokenAmount, error) {
	return s.State.FeeDebt, nil
}

func (s *state2) InitialPledge() (abi.TokenAmount, error) {
	return s.State.InitialPledge, nil
}

func (s *state2) PreCommitDeposits() (abi.TokenAmount, error) {
	return s.State.PreCommitDeposits, nil
}

func (s *state2) GetSector(num abi.SectorNumber) (*SectorOnChainInfo, error) {
	info, ok, err := s.State.GetSector(s.store, num)
	if !ok || err != nil {
		return nil, err
	}

	ret := fromV2SectorOnChainInfo(*info)
	return &ret, nil
}

func (s *state2) FindSector(num abi.SectorNumber) (*SectorLocation, error) {
	dlIdx, partIdx, err := s.State.FindSector(s.store, num)
	if err != nil {
		return nil, err
	}
	return &SectorLocation{
		Deadline:  dlIdx,
		Partition: partIdx,
	}, nil
}

func (s *state2) NumLiveSectors() (uint64, error) {
	dls, err := s.State.LoadDeadlines(s.store)
	if err != nil {
		return 0, err
	}
	var total uint64
	if err := dls.ForEach(s.store, func(dlIdx uint64, dl *miner2.Deadline) error {
		total += dl.LiveSectors
		return nil
	}); err != nil {
		return 0, err
	}
	return total, nil
}

// GetSectorExpiration returns the effective expiration of the given sector.
//
// If the sector does not expire early, the Early expiration field is 0.
func (s *state2) GetSectorExpiration(num abi.SectorNumber) (*SectorExpiration, error) {
	dls, err := s.State.LoadDeadlines(s.store)
	if err != nil {
		return nil, err
	}
	// NOTE: this can be optimized significantly.
	// 1. If the sector is non-faulty, it will either expire on-time (can be
	// learned from the sector info), or in the next quantized expiration
	// epoch (i.e., the first element in the partition's expiration queue.
	// 2. If it's faulty, it will expire early within the first 14 entries
	// of the expiration queue.
	stopErr := errors.New("stop")
	out := SectorExpiration{}
	err = dls.ForEach(s.store, func(dlIdx uint64, dl *miner2.Deadline) error {
		partitions, err := dl.PartitionsArray(s.store)
		if err != nil {
			return err
		}
		quant := s.State.QuantSpecForDeadline(dlIdx)
		var part miner2.Partition
		return partitions.ForEach(&part, func(partIdx int64) error {
			if found, err := part.Sectors.IsSet(uint64(num)); err != nil {
				return err
			} else if !found {
				return nil
			}
			if found, err := part.Terminated.IsSet(uint64(num)); err != nil {
				return err
			} else if found {
				// already terminated
				return stopErr
			}

			q, err := miner2.LoadExpirationQueue(s.store, part.ExpirationsEpochs, quant)
			if err != nil {
				return err
			}
			var exp miner2.ExpirationSet
			return q.ForEach(&exp, func(epoch int64) error {
				if early, err := exp.EarlySectors.IsSet(uint64(num)); err != nil {
					return err
				} else if early {
					out.Early = abi.ChainEpoch(epoch)
					return nil
				}
				if onTime, err := exp.OnTimeSectors.IsSet(uint64(num)); err != nil {
					return err
				} else if onTime {
					out.OnTime = abi.ChainEpoch(epoch)
					return stopErr
				}
				return nil
			})
		})
	})
	if err == stopErr {
		err = nil
	}
	if err != nil {
		return nil, err
	}
	if out.Early == 0 && out.OnTime == 0 {
		return nil, xerrors.Errorf("failed to find sector %d", num)
	}
	return &out, nil
}

func (s *state2) GetPrecommittedSector(num abi.SectorNumber) (*SectorPreCommitOnChainInfo, error) {
	info, ok, err := s.State.GetPrecommittedSector(s.store, num)
	if !ok || err != nil {
		return nil, err
	}

	ret := fromV2SectorPreCommitOnChainInfo(*info)

	return &ret, nil
}

func (s *state2) LoadSectors(snos *bitfield.BitField) ([]*SectorOnChainInfo, error) {
	sectors, err := miner2.LoadSectors(s.store, s.State.Sectors)
	if err != nil {
		return nil, err
	}

	// If no sector numbers are specified, load all.
	if snos == nil {
		infos := make([]*SectorOnChainInfo, 0, sectors.Length())
		var info2 miner2.SectorOnChainInfo
		if err := sectors.ForEach(&info2, func(_ int64) error {
			info := fromV2SectorOnChainInfo(info2)
			infos = append(infos, &info)
			return nil
		}); err != nil {
			return nil, err
		}
		return infos, nil
	}

	// Otherwise, load selected.
	infos2, err := sectors.Load(*snos)
	if err != nil {
		return nil, err
	}
	infos := make([]*SectorOnChainInfo, len(infos2))
	for i, info2 := range infos2 {
		info := fromV2SectorOnChainInfo(*info2)
		infos[i] = &info
	}
	return infos, nil
}

func (s *state2) IsAllocated(num abi.SectorNumber) (bool, error) {
	var allocatedSectors bitfield.BitField
	if err := s.store.Get(s.store.Context(), s.State.AllocatedSectors, &allocatedSectors); err != nil {
		return false, err
	}

	return allocatedSectors.IsSet(uint64(num))
}

func (s *state2) GetProvingPeriodStart() (abi.ChainEpoch, error) {
	return s.State.ProvingPeriodStart, nil
}

func (s *state2) LoadDeadline(idx uint64) (Deadline, error) {
	dls, err := s.State.LoadDeadlines(s.store)
	if err != nil {
		return nil, err
	}
	dl, err := dls.LoadDeadline(s.store, idx)
	if err != nil {
		return nil, err
	}
	return &deadline2{*dl, s.store}, nil
}

func (s *state2) ForEachDeadline(cb func(uint64, Deadline) error) error {
	dls, err := s.State.LoadDeadlines(s.store)
	if err != nil {
		return err
	}
	return dls.ForEach(s.store, func(i uint64, dl *miner2.Deadline) error {
		return cb(i, &deadline2{*dl, s.store})
	})
}

func (s *state2) NumDeadlines() (uint64, error) {
	return miner2.WPoStPeriodDeadlines, nil
}

func (s *state2) DeadlinesChanged(other State) (bool, error) {
	other2, ok := other.(*state2)
	if !ok {
		// treat an upgrade as a change, always
		return true, nil
	}

	return !s.State.Deadlines.Equals(other2.Deadlines), nil
}

func (s *state2) MinerInfoChanged(other State) (bool, error) {
	other0, ok := other.(*state2)
	if !ok {
		// treat an upgrade as a change, always
		return true, nil
	}
	return !s.State.Info.Equals(other0.State.Info), nil
}

func (s *state2) Info() (MinerInfo, error) {
	info, err := s.State.GetInfo(s.store)
	if err != nil {
		return MinerInfo{}, err
	}

	var pid *peer.ID
	if peerID, err := peer.IDFromBytes(info.PeerId); err == nil {
		pid = &peerID
	}

	wpp, err := info.SealProofType.RegisteredWindowPoStProof()
	if err != nil {
		return MinerInfo{}, err
	}

	mi := MinerInfo{
		Owner:            info.Owner,
		Worker:           info.Worker,
		ControlAddresses: info.ControlAddresses,

		NewWorker:         address.Undef,
		WorkerChangeEpoch: -1,

		PeerId:                     pid,
		Multiaddrs:                 info.Multiaddrs,
		WindowPoStProofType:        wpp,
		SectorSize:                 info.SectorSize,
		WindowPoStPartitionSectors: info.WindowPoStPartitionSectors,
		ConsensusFaultElapsed:      info.ConsensusFaultElapsed,
	}

	if info.PendingWorkerKey != nil {
		mi.NewWorker = info.PendingWorkerKey.NewWorker
		mi.WorkerChangeEpoch = info.PendingWorkerKey.EffectiveAt
	}

	return mi, nil
}

func (s *state2) DeadlineInfo(epoch abi.ChainEpoch) (*dline.Info, error) {
	return s.State.DeadlineInfo(epoch), nil
}

func (s *state2) DeadlineCronActive() (bool, error) {
	return true, nil // always active in this version
}

func (s *state2) sectors() (adt.Array, error) {
	return adt2.AsArray(s.store, s.Sectors)
}

func (s *state2) decodeSectorOnChainInfo(val *cbg.Deferred) (SectorOnChainInfo, error) {
	var si miner2.SectorOnChainInfo
	err := si.UnmarshalCBOR(bytes.NewReader(val.Raw))
	if err != nil {
		return SectorOnChainInfo{}, err
	}

	return fromV2SectorOnChainInfo(si), nil
}

func (s *state2) precommits() (adt.Map, error) {
	return adt2.AsMap(s.store, s.PreCommittedSectors)
}

func (s *state2) decodeSectorPreCommitOnChainInfo(val *cbg.Deferred) (SectorPreCommitOnChainInfo, error) {
	var sp miner2.SectorPreCommitOnChainInfo
	err := sp.UnmarshalCBOR(bytes.NewReader(val.Raw))
	if err != nil {
		return SectorPreCommitOnChainInfo{}, err
	}

	return fromV2SectorPreCommitOnChainInfo(sp), nil
}

func (s *state2) EraseAllUnproven() error {

	dls, err := s.State.LoadDeadlines(s.store)
	if err != nil {
		return err
	}

	err = dls.ForEach(s.store, func(dindx uint64, dl *miner2.Deadline) error {
		ps, err := dl.PartitionsArray(s.store)
		if err != nil {
			return err
		}

		var part miner2.Partition
		err = ps.ForEach(&part, func(pindx int64) error {
			_ = part.ActivateUnproven()
			err = ps.Set(uint64(pindx), &part)
			return nil
		})

		if err != nil {
			return err
		}

		dl.Partitions, err = ps.Root()
		if err != nil {
			return err
		}

		return dls.UpdateDeadline(s.store, dindx, dl)
	})

	return s.State.SaveDeadlines(s.store, dls)

	return nil
}

func (d *deadline2) LoadPartition(idx uint64) (Partition, error) {
	p, err := d.Deadline.LoadPartition(d.store, idx)
	if err != nil {
		return nil, err
	}
	return &partition2{*p, d.store}, nil
}

func (d *deadline2) ForEachPartition(cb func(uint64, Partition) error) error {
	ps, err := d.Deadline.PartitionsArray(d.store)
	if err != nil {
		return err
	}
	var part miner2.Partition
	return ps.ForEach(&part, func(i int64) error {
		return cb(uint64(i), &partition2{part, d.store})
	})
}

func (d *deadline2) PartitionsChanged(other Deadline) (bool, error) {
	other2, ok := other.(*deadline2)
	if !ok {
		// treat an upgrade as a change, always
		return true, nil
	}

	return !d.Deadline.Partitions.Equals(other2.Deadline.Partitions), nil
}

func (d *deadline2) PartitionsPoSted() (bitfield.BitField, error) {
	return d.Deadline.PostSubmissions, nil
}

func (d *deadline2) DisputableProofCount() (uint64, error) {

	// field doesn't exist until v3
	return 0, nil

}

func (p *partition2) AllSectors() (bitfield.BitField, error) {
	return p.Partition.Sectors, nil
}

func (p *partition2) FaultySectors() (bitfield.BitField, error) {
	return p.Partition.Faults, nil
}

func (p *partition2) RecoveringSectors() (bitfield.BitField, error) {
	return p.Partition.Recoveries, nil
}

func fromV2SectorOnChainInfo(v2 miner2.SectorOnChainInfo) SectorOnChainInfo {

	return SectorOnChainInfo{
		SectorNumber:          v2.SectorNumber,
		SealProof:             v2.SealProof,
		SealedCID:             v2.SealedCID,
		DealIDs:               v2.DealIDs,
		Activation:            v2.Activation,
		Expiration:            v2.Expiration,
		DealWeight:            v2.DealWeight,
		VerifiedDealWeight:    v2.VerifiedDealWeight,
		InitialPledge:         v2.InitialPledge,
		ExpectedDayReward:     v2.ExpectedDayReward,
		ExpectedStoragePledge: v2.ExpectedStoragePledge,
	}

}

func fromV2SectorPreCommitOnChainInfo(v2 miner2.SectorPreCommitOnChainInfo) SectorPreCommitOnChainInfo {

	return SectorPreCommitOnChainInfo{
		Info:               (SectorPreCommitInfo)(v2.Info),
		PreCommitDeposit:   v2.PreCommitDeposit,
		PreCommitEpoch:     v2.PreCommitEpoch,
		DealWeight:         v2.DealWeight,
		VerifiedDealWeight: v2.VerifiedDealWeight,
	}

<<<<<<< HEAD
=======
}

func (s *state2) GetState() interface{} {
	return &s.State
>>>>>>> 62678325
}<|MERGE_RESOLUTION|>--- conflicted
+++ resolved
@@ -488,11 +488,8 @@
 		VerifiedDealWeight: v2.VerifiedDealWeight,
 	}
 
-<<<<<<< HEAD
-=======
 }
 
 func (s *state2) GetState() interface{} {
 	return &s.State
->>>>>>> 62678325
 }