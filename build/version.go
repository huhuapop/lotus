package build

import "os"

var CurrentCommit string
var BuildType int

const (
	BuildDefault      = 0
	BuildMainnet      = 0x1
	Build2k           = 0x2
	BuildDebug        = 0x3
	BuildCalibnet     = 0x4
	BuildInteropnet   = 0x5
	BuildButterflynet = 0x7
)

func BuildTypeString() string {
	switch BuildType {
	case BuildDefault:
		return ""
	case BuildMainnet:
		return "+mainnet"
	case Build2k:
		return "+2k"
	case BuildDebug:
		return "+debug"
	case BuildCalibnet:
		return "+calibnet"
	case BuildInteropnet:
		return "+interopnet"
	case BuildButterflynet:
		return "+butterflynet"
	default:
		return "+huh?"
	}
}

// BuildVersion is the local build version
<<<<<<< HEAD
const BuildVersion = "1.24.0-rc4-huafu"
=======
const BuildVersion = "1.24.0"
>>>>>>> 8a429053

func UserVersion() string {
	if os.Getenv("LOTUS_VERSION_IGNORE_COMMIT") == "1" {
		return BuildVersion
	}

	return BuildVersion + BuildTypeString() + CurrentCommit
}<|MERGE_RESOLUTION|>--- conflicted
+++ resolved
@@ -37,11 +37,7 @@
 }
 
 // BuildVersion is the local build version
-<<<<<<< HEAD
-const BuildVersion = "1.24.0-rc4-huafu"
-=======
 const BuildVersion = "1.24.0"
->>>>>>> 8a429053
 
 func UserVersion() string {
 	if os.Getenv("LOTUS_VERSION_IGNORE_COMMIT") == "1" {
