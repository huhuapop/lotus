# lotus-miner
```
NAME:
   lotus-miner - Filecoin decentralized storage network miner

USAGE:
   lotus-miner [global options] command [command options] [arguments...]

VERSION:
<<<<<<< HEAD
   1.16.0-dev
=======
   1.15.3-rc2
>>>>>>> ff02a666

COMMANDS:
   init     Initialize a lotus miner repo
   run      Start a lotus miner process
   stop     Stop a running lotus miner
   config   Manage node config
   backup   Create node metadata backup
   version  Print version
   help, h  Shows a list of commands or help for one command
   CHAIN:
     actor  manipulate the miner actor
     info   Print miner info
   DEVELOPER:
     auth          Manage RPC permissions
     log           Manage logging
     wait-api      Wait for lotus api to come online
     fetch-params  Fetch proving parameters
   MARKET:
     storage-deals    Manage storage deals and related configuration
     retrieval-deals  Manage retrieval deals and related configuration
     data-transfers   Manage data transfers
     dagstore         Manage the dagstore on the markets subsystem
     index            Manage the index provider on the markets subsystem
   NETWORK:
     net  Manage P2P Network
   RETRIEVAL:
     pieces  interact with the piecestore
   STORAGE:
     sectors  interact with sector store
     proving  View proving information
     storage  manage sector storage
     sealing  interact with sealing pipeline

GLOBAL OPTIONS:
   --actor value, -a value                  specify other actor to query / manipulate
   --color                                  use color in display output (default: depends on output being a TTY)
   --miner-repo value, --storagerepo value  Specify miner repo path. flag(storagerepo) and env(LOTUS_STORAGE_PATH) are DEPRECATION, will REMOVE SOON (default: "~/.lotusminer") [$LOTUS_MINER_PATH, $LOTUS_STORAGE_PATH]
   --markets-repo value                     Markets repo path [$LOTUS_MARKETS_PATH]
   --call-on-markets                        (experimental; may be removed) call this command against a markets node; use only with common commands like net, auth, pprof, etc. whose target may be ambiguous (default: false)
   --vv                                     enables very verbose mode, useful for debugging the CLI (default: false)
   --help, -h                               show help (default: false)
   --version, -v                            print the version (default: false)
```

## lotus-miner init
```
NAME:
   lotus-miner init - Initialize a lotus miner repo

USAGE:
   lotus-miner init command [command options] [arguments...]

COMMANDS:
   restore  Initialize a lotus miner repo from a backup
   service  Initialize a lotus miner sub-service
   help, h  Shows a list of commands or help for one command

OPTIONS:
   --actor value                specify the address of an already created miner actor
   --create-worker-key          create separate worker key (default: false)
   --worker value, -w value     worker key to use (overrides --create-worker-key)
   --owner value, -o value      owner key to use
   --sector-size value          specify sector size to use (default: "32GiB")
   --pre-sealed-sectors value   specify set of presealed sectors for starting as a genesis miner
   --pre-sealed-metadata value  specify the metadata file for the presealed sectors
   --nosync                     don't check full-node sync status (default: false)
   --symlink-imported-sectors   attempt to symlink to presealed sectors instead of copying them into place (default: false)
   --no-local-storage           don't use storageminer repo for sector storage (default: false)
   --gas-premium value          set gas premium for initialization messages in AttoFIL (default: "0")
   --from value                 select which address to send actor creation message from
   --help, -h                   show help (default: false)
   
```

### lotus-miner init restore
```
NAME:
   lotus-miner init restore - Initialize a lotus miner repo from a backup

USAGE:
   lotus-miner init restore [command options] [backupFile]

OPTIONS:
   --nosync                don't check full-node sync status (default: false)
   --config value          config file (config.toml)
   --storage-config value  storage paths config (storage.json)
   --help, -h              show help (default: false)
   
```

### lotus-miner init service
```
NAME:
   lotus-miner init service - Initialize a lotus miner sub-service

USAGE:
   lotus-miner init service [command options] [backupFile]

OPTIONS:
   --config value            config file (config.toml)
   --nosync                  don't check full-node sync status (default: false)
   --type value              type of service to be enabled
   --api-sealer value        sealer API info (lotus-miner auth api-info --perm=admin)
   --api-sector-index value  sector Index API info (lotus-miner auth api-info --perm=admin)
   --help, -h                show help (default: false)
   
```

## lotus-miner run
```
NAME:
   lotus-miner run - Start a lotus miner process

USAGE:
   lotus-miner run [command options] [arguments...]

OPTIONS:
   --miner-api value     2345
   --enable-gpu-proving  enable use of GPU for mining operations (default: true)
   --nosync              don't check full-node sync status (default: false)
   --manage-fdlimit      manage open file limit (default: true)
   --help, -h            show help (default: false)
   
```

## lotus-miner stop
```
NAME:
   lotus-miner stop - Stop a running lotus miner

USAGE:
   lotus-miner stop [command options] [arguments...]

OPTIONS:
   --help, -h  show help (default: false)
   
```

## lotus-miner config
```
NAME:
   lotus-miner config - Manage node config

USAGE:
   lotus-miner config command [command options] [arguments...]

COMMANDS:
   default  Print default node config
   updated  Print updated node config
   help, h  Shows a list of commands or help for one command

OPTIONS:
   --help, -h  show help (default: false)
   
```

### lotus-miner config default
```
NAME:
   lotus-miner config default - Print default node config

USAGE:
   lotus-miner config default [command options] [arguments...]

OPTIONS:
   --no-comment  don't comment default values (default: false)
   --help, -h    show help (default: false)
   
```

### lotus-miner config updated
```
NAME:
   lotus-miner config updated - Print updated node config

USAGE:
   lotus-miner config updated [command options] [arguments...]

OPTIONS:
   --no-comment  don't comment default values (default: false)
   --help, -h    show help (default: false)
   
```

## lotus-miner backup
```
NAME:
   lotus-miner backup - Create node metadata backup

USAGE:
   lotus-miner backup [command options] [backup file path]

DESCRIPTION:
   The backup command writes a copy of node metadata under the specified path
   
   Online backups:
   For security reasons, the daemon must be have LOTUS_BACKUP_BASE_PATH env var set
   to a path where backup files are supposed to be saved, and the path specified in
   this command must be within this base path

OPTIONS:
   --offline   create backup without the node running (default: false)
   --help, -h  show help (default: false)
   
```

## lotus-miner version
```
NAME:
   lotus-miner version - Print version

USAGE:
   lotus-miner version [command options] [arguments...]

OPTIONS:
   --help, -h  show help (default: false)
   
```

## lotus-miner actor
```
NAME:
   lotus-miner actor - manipulate the miner actor

USAGE:
   lotus-miner actor command [command options] [arguments...]

COMMANDS:
   set-addresses, set-addrs  set addresses that your miner can be publicly dialed on
   withdraw                  withdraw available balance
   repay-debt                pay down a miner's debt
   set-peer-id               set the peer id of your miner
   set-owner                 Set owner address (this command should be invoked twice, first with the old owner as the senderAddress, and then with the new owner)
   control                   Manage control addresses
   propose-change-worker     Propose a worker address change
   confirm-change-worker     Confirm a worker address change
   compact-allocated         compact allocated sectors bitfield
   help, h                   Shows a list of commands or help for one command

OPTIONS:
   --help, -h  show help (default: false)
   
```

#### lotus-miner actor set-addresses, set-addrs
```
```

### lotus-miner actor withdraw
```
NAME:
   lotus-miner actor withdraw - withdraw available balance

USAGE:
   lotus-miner actor withdraw [command options] [amount (FIL)]

OPTIONS:
   --confidence value  number of block confirmations to wait for (default: 5)
   --help, -h          show help (default: false)
   
```

### lotus-miner actor repay-debt
```
NAME:
   lotus-miner actor repay-debt - pay down a miner's debt

USAGE:
   lotus-miner actor repay-debt [command options] [amount (FIL)]

OPTIONS:
   --from value  optionally specify the account to send funds from
   --help, -h    show help (default: false)
   
```

### lotus-miner actor set-peer-id
```
NAME:
   lotus-miner actor set-peer-id - set the peer id of your miner

USAGE:
   lotus-miner actor set-peer-id [command options] [arguments...]

OPTIONS:
   --gas-limit value  set gas limit (default: 0)
   --help, -h         show help (default: false)
   
```

### lotus-miner actor set-owner
```
NAME:
   lotus-miner actor set-owner - Set owner address (this command should be invoked twice, first with the old owner as the senderAddress, and then with the new owner)

USAGE:
   lotus-miner actor set-owner [command options] [newOwnerAddress senderAddress]

OPTIONS:
   --really-do-it  Actually send transaction performing the action (default: false)
   --help, -h      show help (default: false)
   
```

### lotus-miner actor control
```
NAME:
   lotus-miner actor control - Manage control addresses

USAGE:
   lotus-miner actor control command [command options] [arguments...]

COMMANDS:
   list     Get currently set control addresses
   set      Set control address(-es)
   help, h  Shows a list of commands or help for one command

OPTIONS:
   --help, -h  show help (default: false)
   
```

#### lotus-miner actor control list
```
NAME:
   lotus-miner actor control list - Get currently set control addresses

USAGE:
   lotus-miner actor control list [command options] [arguments...]

OPTIONS:
   --verbose   (default: false)
   --color     use color in display output (default: depends on output being a TTY)
   --help, -h  show help (default: false)
   
```

#### lotus-miner actor control set
```
NAME:
   lotus-miner actor control set - Set control address(-es)

USAGE:
   lotus-miner actor control set [command options] [...address]

OPTIONS:
   --really-do-it  Actually send transaction performing the action (default: false)
   --help, -h      show help (default: false)
   
```

### lotus-miner actor propose-change-worker
```
NAME:
   lotus-miner actor propose-change-worker - Propose a worker address change

USAGE:
   lotus-miner actor propose-change-worker [command options] [address]

OPTIONS:
   --really-do-it  Actually send transaction performing the action (default: false)
   --help, -h      show help (default: false)
   
```

### lotus-miner actor confirm-change-worker
```
NAME:
   lotus-miner actor confirm-change-worker - Confirm a worker address change

USAGE:
   lotus-miner actor confirm-change-worker [command options] [address]

OPTIONS:
   --really-do-it  Actually send transaction performing the action (default: false)
   --help, -h      show help (default: false)
   
```

### lotus-miner actor compact-allocated
```
NAME:
   lotus-miner actor compact-allocated - compact allocated sectors bitfield

USAGE:
   lotus-miner actor compact-allocated [command options] [arguments...]

OPTIONS:
   --mask-last-offset value  Mask sector IDs from 0 to 'higest_allocated - offset' (default: 0)
   --mask-upto-n value       Mask sector IDs from 0 to 'n' (default: 0)
   --really-do-it            Actually send transaction performing the action (default: false)
   --help, -h                show help (default: false)
   
```

## lotus-miner info
```
NAME:
   lotus-miner info - Print miner info

USAGE:
   lotus-miner info command [command options] [arguments...]

COMMANDS:
   all      dump all related miner info
   help, h  Shows a list of commands or help for one command

OPTIONS:
   --hide-sectors-info  hide sectors info (default: false)
   --blocks value       Log of produced <blocks> newest blocks and rewards(Miner Fee excluded) (default: 0)
   --help, -h           show help (default: false)
   
```

### lotus-miner info all
```
NAME:
   lotus-miner info all - dump all related miner info

USAGE:
   lotus-miner info all [command options] [arguments...]

OPTIONS:
   --help, -h  show help (default: false)
   
```

## lotus-miner auth
```
NAME:
   lotus-miner auth - Manage RPC permissions

USAGE:
   lotus-miner auth command [command options] [arguments...]

COMMANDS:
   create-token  Create token
   api-info      Get token with API info required to connect to this node
   help, h       Shows a list of commands or help for one command

OPTIONS:
   --help, -h  show help (default: false)
   
```

### lotus-miner auth create-token
```
NAME:
   lotus-miner auth create-token - Create token

USAGE:
   lotus-miner auth create-token [command options] [arguments...]

OPTIONS:
   --perm value  permission to assign to the token, one of: read, write, sign, admin
   --help, -h    show help (default: false)
   
```

### lotus-miner auth api-info
```
NAME:
   lotus-miner auth api-info - Get token with API info required to connect to this node

USAGE:
   lotus-miner auth api-info [command options] [arguments...]

OPTIONS:
   --perm value  permission to assign to the token, one of: read, write, sign, admin
   --help, -h    show help (default: false)
   
```

## lotus-miner log
```
NAME:
   lotus-miner log - Manage logging

USAGE:
   lotus-miner log command [command options] [arguments...]

COMMANDS:
   list       List log systems
   set-level  Set log level
   alerts     Get alert states
   help, h    Shows a list of commands or help for one command

OPTIONS:
   --help, -h  show help (default: false)
   
```

### lotus-miner log list
```
NAME:
   lotus-miner log list - List log systems

USAGE:
   lotus-miner log list [command options] [arguments...]

OPTIONS:
   --help, -h  show help (default: false)
   
```

### lotus-miner log set-level
```
NAME:
   lotus-miner log set-level - Set log level

USAGE:
   lotus-miner log set-level [command options] [level]

DESCRIPTION:
   Set the log level for logging systems:
   
      The system flag can be specified multiple times.
   
      eg) log set-level --system chain --system chainxchg debug
   
      Available Levels:
      debug
      info
      warn
      error
   
      Environment Variables:
      GOLOG_LOG_LEVEL - Default log level for all log systems
      GOLOG_LOG_FMT   - Change output log format (json, nocolor)
      GOLOG_FILE      - Write logs to file
      GOLOG_OUTPUT    - Specify whether to output to file, stderr, stdout or a combination, i.e. file+stderr

OPTIONS:
   --system value  limit to log system
   --help, -h      show help (default: false)
   
```

### lotus-miner log alerts
```
NAME:
   lotus-miner log alerts - Get alert states

USAGE:
   lotus-miner log alerts [command options] [arguments...]

OPTIONS:
   --all       get all (active and inactive) alerts (default: false)
   --help, -h  show help (default: false)
   
```

## lotus-miner wait-api
```
NAME:
   lotus-miner wait-api - Wait for lotus api to come online

USAGE:
   lotus-miner wait-api [command options] [arguments...]

CATEGORY:
   DEVELOPER

OPTIONS:
   --timeout value  duration to wait till fail (default: 30s)
   --help, -h       show help (default: false)
   
```

## lotus-miner fetch-params
```
NAME:
   lotus-miner fetch-params - Fetch proving parameters

USAGE:
   lotus-miner fetch-params [command options] [sectorSize]

CATEGORY:
   DEVELOPER

OPTIONS:
   --help, -h  show help (default: false)
   
```

## lotus-miner storage-deals
```
NAME:
   lotus-miner storage-deals - Manage storage deals and related configuration

USAGE:
   lotus-miner storage-deals command [command options] [arguments...]

COMMANDS:
   import-data        Manually import data for a deal
   list               List all deals for this miner
   selection          Configure acceptance criteria for storage deal proposals
   set-ask            Configure the miner's ask
   get-ask            Print the miner's ask
   set-blocklist      Set the miner's list of blocklisted piece CIDs
   get-blocklist      List the contents of the miner's piece CID blocklist
   reset-blocklist    Remove all entries from the miner's piece CID blocklist
   set-seal-duration  Set the expected time, in minutes, that you expect sealing sectors to take. Deals that start before this duration will be rejected.
   pending-publish    list deals waiting in publish queue
   retry-publish      retry publishing a deal
   help, h            Shows a list of commands or help for one command

OPTIONS:
   --help, -h  show help (default: false)
   
```

### lotus-miner storage-deals import-data
```
NAME:
   lotus-miner storage-deals import-data - Manually import data for a deal

USAGE:
   lotus-miner storage-deals import-data [command options] <proposal CID> <file>

OPTIONS:
   --help, -h  show help (default: false)
   
```

### lotus-miner storage-deals list
```
NAME:
   lotus-miner storage-deals list - List all deals for this miner

USAGE:
   lotus-miner storage-deals list [command options] [arguments...]

OPTIONS:
   --format value  output format of data, supported: table, json (default: "table")
   --verbose, -v   (default: false)
   --watch         watch deal updates in real-time, rather than a one time list (default: false)
   --help, -h      show help (default: false)
   
```

### lotus-miner storage-deals selection
```
NAME:
   lotus-miner storage-deals selection - Configure acceptance criteria for storage deal proposals

USAGE:
   lotus-miner storage-deals selection command [command options] [arguments...]

COMMANDS:
   list     List storage deal proposal selection criteria
   reset    Reset storage deal proposal selection criteria to default values
   reject   Configure criteria which necessitate automatic rejection
   help, h  Shows a list of commands or help for one command

OPTIONS:
   --help, -h  show help (default: false)
   
```

#### lotus-miner storage-deals selection list
```
NAME:
   lotus-miner storage-deals selection list - List storage deal proposal selection criteria

USAGE:
   lotus-miner storage-deals selection list [command options] [arguments...]

OPTIONS:
   --help, -h  show help (default: false)
   
```

#### lotus-miner storage-deals selection reset
```
NAME:
   lotus-miner storage-deals selection reset - Reset storage deal proposal selection criteria to default values

USAGE:
   lotus-miner storage-deals selection reset [command options] [arguments...]

OPTIONS:
   --help, -h  show help (default: false)
   
```

#### lotus-miner storage-deals selection reject
```
NAME:
   lotus-miner storage-deals selection reject - Configure criteria which necessitate automatic rejection

USAGE:
   lotus-miner storage-deals selection reject [command options] [arguments...]

OPTIONS:
   --online      (default: false)
   --offline     (default: false)
   --verified    (default: false)
   --unverified  (default: false)
   --help, -h    show help (default: false)
   
```

### lotus-miner storage-deals set-ask
```
NAME:
   lotus-miner storage-deals set-ask - Configure the miner's ask

USAGE:
   lotus-miner storage-deals set-ask [command options] [arguments...]

OPTIONS:
   --price PRICE           Set the price of the ask for unverified deals (specified as FIL / GiB / Epoch) to PRICE.
   --verified-price PRICE  Set the price of the ask for verified deals (specified as FIL / GiB / Epoch) to PRICE
   --min-piece-size SIZE   Set minimum piece size (w/bit-padding, in bytes) in ask to SIZE (default: 256B)
   --max-piece-size SIZE   Set maximum piece size (w/bit-padding, in bytes) in ask to SIZE (default: miner sector size)
   --help, -h              show help (default: false)
   
```

### lotus-miner storage-deals get-ask
```
NAME:
   lotus-miner storage-deals get-ask - Print the miner's ask

USAGE:
   lotus-miner storage-deals get-ask [command options] [arguments...]

OPTIONS:
   --help, -h  show help (default: false)
   
```

### lotus-miner storage-deals set-blocklist
```
NAME:
   lotus-miner storage-deals set-blocklist - Set the miner's list of blocklisted piece CIDs

USAGE:
   lotus-miner storage-deals set-blocklist [command options] [<path-of-file-containing-newline-delimited-piece-CIDs> (optional, will read from stdin if omitted)]

OPTIONS:
   --help, -h  show help (default: false)
   
```

### lotus-miner storage-deals get-blocklist
```
NAME:
   lotus-miner storage-deals get-blocklist - List the contents of the miner's piece CID blocklist

USAGE:
   lotus-miner storage-deals get-blocklist [command options] [arguments...]

OPTIONS:
   --help, -h  show help (default: false)
   
```

### lotus-miner storage-deals reset-blocklist
```
NAME:
   lotus-miner storage-deals reset-blocklist - Remove all entries from the miner's piece CID blocklist

USAGE:
   lotus-miner storage-deals reset-blocklist [command options] [arguments...]

OPTIONS:
   --help, -h  show help (default: false)
   
```

### lotus-miner storage-deals set-seal-duration
```
NAME:
   lotus-miner storage-deals set-seal-duration - Set the expected time, in minutes, that you expect sealing sectors to take. Deals that start before this duration will be rejected.

USAGE:
   lotus-miner storage-deals set-seal-duration [command options] <minutes>

OPTIONS:
   --help, -h  show help (default: false)
   
```

### lotus-miner storage-deals pending-publish
```
NAME:
   lotus-miner storage-deals pending-publish - list deals waiting in publish queue

USAGE:
   lotus-miner storage-deals pending-publish [command options] [arguments...]

OPTIONS:
   --publish-now  send a publish message now (default: false)
   --help, -h     show help (default: false)
   
```

### lotus-miner storage-deals retry-publish
```
NAME:
   lotus-miner storage-deals retry-publish - retry publishing a deal

USAGE:
   lotus-miner storage-deals retry-publish [command options] <proposal CID>

OPTIONS:
   --help, -h  show help (default: false)
   
```

## lotus-miner retrieval-deals
```
NAME:
   lotus-miner retrieval-deals - Manage retrieval deals and related configuration

USAGE:
   lotus-miner retrieval-deals command [command options] [arguments...]

COMMANDS:
   selection  Configure acceptance criteria for retrieval deal proposals
   list       List all active retrieval deals for this miner
   set-ask    Configure the provider's retrieval ask
   get-ask    Get the provider's current retrieval ask configured by the provider in the ask-store using the set-ask CLI command
   help, h    Shows a list of commands or help for one command

OPTIONS:
   --help, -h  show help (default: false)
   
```

### lotus-miner retrieval-deals selection
```
NAME:
   lotus-miner retrieval-deals selection - Configure acceptance criteria for retrieval deal proposals

USAGE:
   lotus-miner retrieval-deals selection command [command options] [arguments...]

COMMANDS:
   list     List retrieval deal proposal selection criteria
   reset    Reset retrieval deal proposal selection criteria to default values
   reject   Configure criteria which necessitate automatic rejection
   help, h  Shows a list of commands or help for one command

OPTIONS:
   --help, -h  show help (default: false)
   
```

#### lotus-miner retrieval-deals selection list
```
NAME:
   lotus-miner retrieval-deals selection list - List retrieval deal proposal selection criteria

USAGE:
   lotus-miner retrieval-deals selection list [command options] [arguments...]

OPTIONS:
   --help, -h  show help (default: false)
   
```

#### lotus-miner retrieval-deals selection reset
```
NAME:
   lotus-miner retrieval-deals selection reset - Reset retrieval deal proposal selection criteria to default values

USAGE:
   lotus-miner retrieval-deals selection reset [command options] [arguments...]

OPTIONS:
   --help, -h  show help (default: false)
   
```

#### lotus-miner retrieval-deals selection reject
```
NAME:
   lotus-miner retrieval-deals selection reject - Configure criteria which necessitate automatic rejection

USAGE:
   lotus-miner retrieval-deals selection reject [command options] [arguments...]

OPTIONS:
   --online    (default: false)
   --offline   (default: false)
   --help, -h  show help (default: false)
   
```

### lotus-miner retrieval-deals list
```
NAME:
   lotus-miner retrieval-deals list - List all active retrieval deals for this miner

USAGE:
   lotus-miner retrieval-deals list [command options] [arguments...]

OPTIONS:
   --help, -h  show help (default: false)
   
```

### lotus-miner retrieval-deals set-ask
```
NAME:
   lotus-miner retrieval-deals set-ask - Configure the provider's retrieval ask

USAGE:
   lotus-miner retrieval-deals set-ask [command options] [arguments...]

OPTIONS:
   --price value                      Set the price of the ask for retrievals (FIL/GiB)
   --unseal-price value               Set the price to unseal
   --payment-interval value           Set the payment interval (in bytes) for retrieval (default: 1MiB)
   --payment-interval-increase value  Set the payment interval increase (in bytes) for retrieval (default: 1MiB)
   --help, -h                         show help (default: false)
   
```

### lotus-miner retrieval-deals get-ask
```
NAME:
   lotus-miner retrieval-deals get-ask - Get the provider's current retrieval ask configured by the provider in the ask-store using the set-ask CLI command

USAGE:
   lotus-miner retrieval-deals get-ask [command options] [arguments...]

OPTIONS:
   --help, -h  show help (default: false)
   
```

## lotus-miner data-transfers
```
NAME:
   lotus-miner data-transfers - Manage data transfers

USAGE:
   lotus-miner data-transfers command [command options] [arguments...]

COMMANDS:
   list         List ongoing data transfers for this miner
   restart      Force restart a stalled data transfer
   cancel       Force cancel a data transfer
   diagnostics  Get detailed diagnostics on active transfers with a specific peer
   help, h      Shows a list of commands or help for one command

OPTIONS:
   --help, -h  show help (default: false)
   
```

### lotus-miner data-transfers list
```
NAME:
   lotus-miner data-transfers list - List ongoing data transfers for this miner

USAGE:
   lotus-miner data-transfers list [command options] [arguments...]

OPTIONS:
   --verbose, -v  print verbose transfer details (default: false)
   --color        use color in display output (default: depends on output being a TTY)
   --completed    show completed data transfers (default: false)
   --watch        watch deal updates in real-time, rather than a one time list (default: false)
   --show-failed  show failed/cancelled transfers (default: false)
   --help, -h     show help (default: false)
   
```

### lotus-miner data-transfers restart
```
NAME:
   lotus-miner data-transfers restart - Force restart a stalled data transfer

USAGE:
   lotus-miner data-transfers restart [command options] [arguments...]

OPTIONS:
   --peerid value  narrow to transfer with specific peer
   --initiator     specify only transfers where peer is/is not initiator (default: false)
   --help, -h      show help (default: false)
   
```

### lotus-miner data-transfers cancel
```
NAME:
   lotus-miner data-transfers cancel - Force cancel a data transfer

USAGE:
   lotus-miner data-transfers cancel [command options] [arguments...]

OPTIONS:
   --peerid value          narrow to transfer with specific peer
   --initiator             specify only transfers where peer is/is not initiator (default: false)
   --cancel-timeout value  time to wait for cancel to be sent to client (default: 5s)
   --help, -h              show help (default: false)
   
```

### lotus-miner data-transfers diagnostics
```
NAME:
   lotus-miner data-transfers diagnostics - Get detailed diagnostics on active transfers with a specific peer

USAGE:
   lotus-miner data-transfers diagnostics [command options] [arguments...]

OPTIONS:
   --help, -h  show help (default: false)
   
```

## lotus-miner dagstore
```
NAME:
   lotus-miner dagstore - Manage the dagstore on the markets subsystem

USAGE:
   lotus-miner dagstore command [command options] [arguments...]

COMMANDS:
   list-shards       List all shards known to the dagstore, with their current status
   initialize-shard  Initialize the specified shard
   recover-shard     Attempt to recover a shard in errored state
   initialize-all    Initialize all uninitialized shards, streaming results as they're produced; only shards for unsealed pieces are initialized by default
   gc                Garbage collect the dagstore
   lookup-pieces     Lookup pieces that a given CID belongs to
   help, h           Shows a list of commands or help for one command

OPTIONS:
   --help, -h  show help (default: false)
   
```

### lotus-miner dagstore list-shards
```
NAME:
   lotus-miner dagstore list-shards - List all shards known to the dagstore, with their current status

USAGE:
   lotus-miner dagstore list-shards [command options] [arguments...]

OPTIONS:
   --color     use color in display output (default: depends on output being a TTY)
   --help, -h  show help (default: false)
   
```

### lotus-miner dagstore initialize-shard
```
NAME:
   lotus-miner dagstore initialize-shard - Initialize the specified shard

USAGE:
   lotus-miner dagstore initialize-shard [command options] [key]

OPTIONS:
   --color     use color in display output (default: depends on output being a TTY)
   --help, -h  show help (default: false)
   
```

### lotus-miner dagstore recover-shard
```
NAME:
   lotus-miner dagstore recover-shard - Attempt to recover a shard in errored state

USAGE:
   lotus-miner dagstore recover-shard [command options] [key]

OPTIONS:
   --color     use color in display output (default: depends on output being a TTY)
   --help, -h  show help (default: false)
   
```

### lotus-miner dagstore initialize-all
```
NAME:
   lotus-miner dagstore initialize-all - Initialize all uninitialized shards, streaming results as they're produced; only shards for unsealed pieces are initialized by default

USAGE:
   lotus-miner dagstore initialize-all [command options] [arguments...]

OPTIONS:
   --concurrency value  maximum shards to initialize concurrently at a time; use 0 for unlimited (default: 0)
   --include-sealed     initialize sealed pieces as well (default: false)
   --color              use color in display output (default: depends on output being a TTY)
   --help, -h           show help (default: false)
   
```

### lotus-miner dagstore gc
```
NAME:
   lotus-miner dagstore gc - Garbage collect the dagstore

USAGE:
   lotus-miner dagstore gc [command options] [arguments...]

OPTIONS:
   --color     use color in display output (default: depends on output being a TTY)
   --help, -h  show help (default: false)
   
```

### lotus-miner dagstore lookup-pieces
```
NAME:
   lotus-miner dagstore lookup-pieces - Lookup pieces that a given CID belongs to

USAGE:
   lotus-miner dagstore lookup-pieces [command options] <cid>

OPTIONS:
   --color     use color in display output (default: depends on output being a TTY)
   --help, -h  show help (default: false)
   
```

## lotus-miner index
```
NAME:
   lotus-miner index - Manage the index provider on the markets subsystem

USAGE:
   lotus-miner index command [command options] [arguments...]

COMMANDS:
   announce      Announce a deal to indexers so they can download its index
   announce-all  Announce all active deals to indexers so they can download the indices
   help, h       Shows a list of commands or help for one command

OPTIONS:
   --help, -h  show help (default: false)
   
```

### lotus-miner index announce
```
NAME:
   lotus-miner index announce - Announce a deal to indexers so they can download its index

USAGE:
   lotus-miner index announce [command options] <deal proposal cid>

OPTIONS:
   --color     use color in display output (default: depends on output being a TTY)
   --help, -h  show help (default: false)
   
```

### lotus-miner index announce-all
```
NAME:
   lotus-miner index announce-all - Announce all active deals to indexers so they can download the indices

USAGE:
   lotus-miner index announce-all [command options] [arguments...]

OPTIONS:
   --color     use color in display output (default: depends on output being a TTY)
   --help, -h  show help (default: false)
   
```

## lotus-miner net
```
NAME:
   lotus-miner net - Manage P2P Network

USAGE:
   lotus-miner net command [command options] [arguments...]

COMMANDS:
   peers                Print peers
   ping                 Ping peers
   connect              Connect to a peer
   listen               List listen addresses
   id                   Get node identity
   find-peer, findpeer  Find the addresses of a given peerID
   scores               Print peers' pubsub scores
   reachability         Print information about reachability from the internet
   bandwidth            Print bandwidth usage information
   block                Manage network connection gating rules
   stat                 Report resource usage for a scope
   limit                Get or set resource limits for a scope
   protect              Add one or more peer IDs to the list of protected peer connections
   unprotect            Remove one or more peer IDs from the list of protected peer connections.
   list-protected       List the peer IDs with protected connection.
   help, h              Shows a list of commands or help for one command

OPTIONS:
   --help, -h  show help (default: false)
   
```

### lotus-miner net peers
```
NAME:
   lotus-miner net peers - Print peers

USAGE:
   lotus-miner net peers [command options] [arguments...]

OPTIONS:
   --agent, -a     Print agent name (default: false)
   --extended, -x  Print extended peer information in json (default: false)
   --help, -h      show help (default: false)
   
```

### lotus-miner net ping
```
NAME:
   lotus-miner net ping - Ping peers

USAGE:
   lotus-miner net ping [command options] [arguments...]

OPTIONS:
   --count value, -c value     specify the number of times it should ping (default: 10)
   --interval value, -i value  minimum time between pings (default: 1s)
   --help, -h                  show help (default: false)
   
```

### lotus-miner net connect
```
NAME:
   lotus-miner net connect - Connect to a peer

USAGE:
   lotus-miner net connect [command options] [peerMultiaddr|minerActorAddress]

OPTIONS:
   --help, -h  show help (default: false)
   
```

### lotus-miner net listen
```
NAME:
   lotus-miner net listen - List listen addresses

USAGE:
   lotus-miner net listen [command options] [arguments...]

OPTIONS:
   --help, -h  show help (default: false)
   
```

### lotus-miner net id
```
NAME:
   lotus-miner net id - Get node identity

USAGE:
   lotus-miner net id [command options] [arguments...]

OPTIONS:
   --help, -h  show help (default: false)
   
```

#### lotus-miner net find-peer, findpeer
```
```

### lotus-miner net scores
```
NAME:
   lotus-miner net scores - Print peers' pubsub scores

USAGE:
   lotus-miner net scores [command options] [arguments...]

OPTIONS:
   --extended, -x  print extended peer scores in json (default: false)
   --help, -h      show help (default: false)
   
```

### lotus-miner net reachability
```
NAME:
   lotus-miner net reachability - Print information about reachability from the internet

USAGE:
   lotus-miner net reachability [command options] [arguments...]

OPTIONS:
   --help, -h  show help (default: false)
   
```

### lotus-miner net bandwidth
```
NAME:
   lotus-miner net bandwidth - Print bandwidth usage information

USAGE:
   lotus-miner net bandwidth [command options] [arguments...]

OPTIONS:
   --by-peer      list bandwidth usage by peer (default: false)
   --by-protocol  list bandwidth usage by protocol (default: false)
   --help, -h     show help (default: false)
   
```

### lotus-miner net block
```
NAME:
   lotus-miner net block - Manage network connection gating rules

USAGE:
   lotus-miner net block command [command options] [arguments...]

COMMANDS:
   add      Add connection gating rules
   remove   Remove connection gating rules
   list     list connection gating rules
   help, h  Shows a list of commands or help for one command

OPTIONS:
   --help, -h  show help (default: false)
   
```

#### lotus-miner net block add
```
NAME:
   lotus-miner net block add - Add connection gating rules

USAGE:
   lotus-miner net block add command [command options] [arguments...]

COMMANDS:
   peer     Block a peer
   ip       Block an IP address
   subnet   Block an IP subnet
   help, h  Shows a list of commands or help for one command

OPTIONS:
   --help, -h  show help (default: false)
   
```

##### lotus-miner net block add peer
```
NAME:
   lotus-miner net block add peer - Block a peer

USAGE:
   lotus-miner net block add peer [command options] <Peer> ...

OPTIONS:
   --help, -h  show help (default: false)
   
```

##### lotus-miner net block add ip
```
NAME:
   lotus-miner net block add ip - Block an IP address

USAGE:
   lotus-miner net block add ip [command options] <IP> ...

OPTIONS:
   --help, -h  show help (default: false)
   
```

##### lotus-miner net block add subnet
```
NAME:
   lotus-miner net block add subnet - Block an IP subnet

USAGE:
   lotus-miner net block add subnet [command options] <CIDR> ...

OPTIONS:
   --help, -h  show help (default: false)
   
```

#### lotus-miner net block remove
```
NAME:
   lotus-miner net block remove - Remove connection gating rules

USAGE:
   lotus-miner net block remove command [command options] [arguments...]

COMMANDS:
   peer     Unblock a peer
   ip       Unblock an IP address
   subnet   Unblock an IP subnet
   help, h  Shows a list of commands or help for one command

OPTIONS:
   --help, -h  show help (default: false)
   
```

##### lotus-miner net block remove peer
```
NAME:
   lotus-miner net block remove peer - Unblock a peer

USAGE:
   lotus-miner net block remove peer [command options] <Peer> ...

OPTIONS:
   --help, -h  show help (default: false)
   
```

##### lotus-miner net block remove ip
```
NAME:
   lotus-miner net block remove ip - Unblock an IP address

USAGE:
   lotus-miner net block remove ip [command options] <IP> ...

OPTIONS:
   --help, -h  show help (default: false)
   
```

##### lotus-miner net block remove subnet
```
NAME:
   lotus-miner net block remove subnet - Unblock an IP subnet

USAGE:
   lotus-miner net block remove subnet [command options] <CIDR> ...

OPTIONS:
   --help, -h  show help (default: false)
   
```

#### lotus-miner net block list
```
NAME:
   lotus-miner net block list - list connection gating rules

USAGE:
   lotus-miner net block list [command options] [arguments...]

OPTIONS:
   --help, -h  show help (default: false)
   
```

### lotus-miner net stat
```
NAME:
   lotus-miner net stat - Report resource usage for a scope

USAGE:
   lotus-miner net stat [command options] scope

DESCRIPTION:
   Report resource usage for a scope.
   
     The scope can be one of the following:
     - system        -- reports the system aggregate resource usage.
     - transient     -- reports the transient resource usage.
     - svc:<service> -- reports the resource usage of a specific service.
     - proto:<proto> -- reports the resource usage of a specific protocol.
     - peer:<peer>   -- reports the resource usage of a specific peer.
     - all           -- reports the resource usage for all currently active scopes.

OPTIONS:
   --help, -h  show help (default: false)
   
```

### lotus-miner net limit
```
NAME:
   lotus-miner net limit - Get or set resource limits for a scope

USAGE:
   lotus-miner net limit [command options] scope [limit]

DESCRIPTION:
   Get or set resource limits for a scope.
   
     The scope can be one of the following:
     - system        -- reports the system aggregate resource usage.
     - transient     -- reports the transient resource usage.
     - svc:<service> -- reports the resource usage of a specific service.
     - proto:<proto> -- reports the resource usage of a specific protocol.
     - peer:<peer>   -- reports the resource usage of a specific peer.
   
    The limit is json-formatted, with the same structure as the limits file.

OPTIONS:
   --set       set the limit for a scope (default: false)
   --help, -h  show help (default: false)
   
```

### lotus-miner net protect
```
NAME:
   lotus-miner net protect - Add one or more peer IDs to the list of protected peer connections

USAGE:
   lotus-miner net protect [command options] <peer-id> [<peer-id>...]

OPTIONS:
   --help, -h  show help (default: false)
   
```

### lotus-miner net unprotect
```
NAME:
   lotus-miner net unprotect - Remove one or more peer IDs from the list of protected peer connections.

USAGE:
   lotus-miner net unprotect [command options] <peer-id> [<peer-id>...]

OPTIONS:
   --help, -h  show help (default: false)
   
```

### lotus-miner net list-protected
```
NAME:
   lotus-miner net list-protected - List the peer IDs with protected connection.

USAGE:
   lotus-miner net list-protected [command options] [arguments...]

OPTIONS:
   --help, -h  show help (default: false)
   
```

## lotus-miner pieces
```
NAME:
   lotus-miner pieces - interact with the piecestore

USAGE:
   lotus-miner pieces command [command options] [arguments...]

DESCRIPTION:
   The piecestore is a database that tracks and manages data that is made available to the retrieval market

COMMANDS:
   list-pieces  list registered pieces
   list-cids    list registered payload CIDs
   piece-info   get registered information for a given piece CID
   cid-info     get registered information for a given payload CID
   help, h      Shows a list of commands or help for one command

OPTIONS:
   --help, -h  show help (default: false)
   
```

### lotus-miner pieces list-pieces
```
NAME:
   lotus-miner pieces list-pieces - list registered pieces

USAGE:
   lotus-miner pieces list-pieces [command options] [arguments...]

OPTIONS:
   --help, -h  show help (default: false)
   
```

### lotus-miner pieces list-cids
```
NAME:
   lotus-miner pieces list-cids - list registered payload CIDs

USAGE:
   lotus-miner pieces list-cids [command options] [arguments...]

OPTIONS:
   --verbose, -v  (default: false)
   --help, -h     show help (default: false)
   
```

### lotus-miner pieces piece-info
```
NAME:
   lotus-miner pieces piece-info - get registered information for a given piece CID

USAGE:
   lotus-miner pieces piece-info [command options] [arguments...]

OPTIONS:
   --help, -h  show help (default: false)
   
```

### lotus-miner pieces cid-info
```
NAME:
   lotus-miner pieces cid-info - get registered information for a given payload CID

USAGE:
   lotus-miner pieces cid-info [command options] [arguments...]

OPTIONS:
   --help, -h  show help (default: false)
   
```

## lotus-miner sectors
```
NAME:
   lotus-miner sectors - interact with sector store

USAGE:
   lotus-miner sectors command [command options] [arguments...]

COMMANDS:
   status                Get the seal status of a sector by its number
   list                  List sectors
   refs                  List References to sectors
   update-state          ADVANCED: manually update the state of a sector, this may aid in error recovery
   pledge                store random data in a sector
   check-expire          Inspect expiring sectors
   expired               Get or cleanup expired sectors
   renew                 Renew expiring sectors while not exceeding each sector's max life
   extend                Extend sector expiration
   terminate             Terminate sector on-chain then remove (WARNING: This means losing power and collateral for the removed sector)
   remove                Forcefully remove a sector (WARNING: This means losing power and collateral for the removed sector (use 'terminate' for lower penalty))
   snap-up               Mark a committed capacity sector to be filled with deals
   abort-upgrade         Abort the attempted (SnapDeals) upgrade of a CC sector, reverting it to as before
   seal                  Manually start sealing a sector (filling any unused space with junk)
   set-seal-delay        Set the time, in minutes, that a new sector waits for deals before sealing starts
   get-cc-collateral     Get the collateral required to pledge a committed capacity sector
   batching              manage batch sector operations
   match-pending-pieces  force a refreshed match of pending pieces to open sectors without manually waiting for more deals
   compact-partitions    removes dead sectors from partitions and reduces the number of partitions used if possible
   help, h               Shows a list of commands or help for one command

OPTIONS:
   --help, -h  show help (default: false)
   
```

### lotus-miner sectors status
```
NAME:
   lotus-miner sectors status - Get the seal status of a sector by its number

USAGE:
   lotus-miner sectors status [command options] <sectorNum>

OPTIONS:
   --log, -l             display event log (default: false)
   --on-chain-info, -c   show sector on chain info (default: false)
   --partition-info, -p  show partition related info (default: false)
   --proof               print snark proof bytes as hex (default: false)
   --help, -h            show help (default: false)
   
```

### lotus-miner sectors list
```
NAME:
   lotus-miner sectors list - List sectors

USAGE:
   lotus-miner sectors list [command options] [arguments...]

OPTIONS:
   --show-removed, -r    show removed sectors (default: false)
   --color, -c           use color in display output (default: depends on output being a TTY)
   --fast, -f            don't show on-chain info for better performance (default: false)
   --events, -e          display number of events the sector has received (default: false)
   --initial-pledge, -p  display initial pledge (default: false)
   --seal-time, -t       display how long it took for the sector to be sealed (default: false)
   --states value        filter sectors by a comma-separated list of states
   --unproven, -u        only show sectors which aren't in the 'Proving' state (default: false)
   --help, -h            show help (default: false)
   
```

### lotus-miner sectors refs
```
NAME:
   lotus-miner sectors refs - List References to sectors

USAGE:
   lotus-miner sectors refs [command options] [arguments...]

OPTIONS:
   --help, -h  show help (default: false)
   
```

### lotus-miner sectors update-state
```
NAME:
   lotus-miner sectors update-state - ADVANCED: manually update the state of a sector, this may aid in error recovery

USAGE:
   lotus-miner sectors update-state [command options] <sectorNum> <newState>

OPTIONS:
   --really-do-it  pass this flag if you know what you are doing (default: false)
   --help, -h      show help (default: false)
   
```

### lotus-miner sectors pledge
```
NAME:
   lotus-miner sectors pledge - store random data in a sector

USAGE:
   lotus-miner sectors pledge [command options] [arguments...]

OPTIONS:
   --help, -h  show help (default: false)
   
```

### lotus-miner sectors check-expire
```
NAME:
   lotus-miner sectors check-expire - Inspect expiring sectors

USAGE:
   lotus-miner sectors check-expire [command options] [arguments...]

OPTIONS:
   --cutoff value  skip sectors whose current expiration is more than <cutoff> epochs from now, defaults to 60 days (default: 172800)
   --help, -h      show help (default: false)
   
```

### lotus-miner sectors expired
```
NAME:
   lotus-miner sectors expired - Get or cleanup expired sectors

USAGE:
   lotus-miner sectors expired [command options] [arguments...]

OPTIONS:
   --show-removed         show removed sectors (default: false)
   --remove-expired       remove expired sectors (default: false)
   --expired-epoch value  epoch at which to check sector expirations (default: WinningPoSt lookback epoch)
   --help, -h             show help (default: false)
   
```

### lotus-miner sectors renew
```
NAME:
   lotus-miner sectors renew - Renew expiring sectors while not exceeding each sector's max life

USAGE:
   lotus-miner sectors renew [command options] [arguments...]

OPTIONS:
   --from value            only consider sectors whose current expiration epoch is in the range of [from, to], <from> defaults to: now + 120 (1 hour) (default: 0)
   --to value              only consider sectors whose current expiration epoch is in the range of [from, to], <to> defaults to: now + 92160 (32 days) (default: 0)
   --sector-file value     provide a file containing one sector number in each line, ignoring above selecting criteria
   --exclude value         optionally provide a file containing excluding sectors
   --extension value       try to extend selected sectors by this number of epochs, defaults to 540 days (default: 1555200)
   --new-expiration value  try to extend selected sectors to this epoch, ignoring extension (default: 0)
   --tolerance value       don't try to extend sectors by fewer than this number of epochs, defaults to 7 days (default: 20160)
   --max-fee value         use up to this amount of FIL for one message. pass this flag to avoid message congestion. (default: "0")
   --really-do-it          pass this flag to really renew sectors, otherwise will only print out json representation of parameters (default: false)
   --help, -h              show help (default: false)
   
```

### lotus-miner sectors extend
```
NAME:
   lotus-miner sectors extend - Extend sector expiration

USAGE:
   lotus-miner sectors extend [command options] <sectorNumbers...>

OPTIONS:
   --new-expiration value     new expiration epoch (default: 0)
   --v1-sectors               renews all v1 sectors up to the maximum possible lifetime (default: false)
   --tolerance value          when extending v1 sectors, don't try to extend sectors by fewer than this number of epochs (default: 20160)
   --expiration-ignore value  when extending v1 sectors, skip sectors whose current expiration is less than <ignore> epochs from now (default: 120)
   --expiration-cutoff value  when extending v1 sectors, skip sectors whose current expiration is more than <cutoff> epochs from now (infinity if unspecified) (default: 0)
                              
   --help, -h                 show help (default: false)
   
```

### lotus-miner sectors terminate
```
NAME:
   lotus-miner sectors terminate - Terminate sector on-chain then remove (WARNING: This means losing power and collateral for the removed sector)

USAGE:
   lotus-miner sectors terminate command [command options] <sectorNum>

COMMANDS:
   flush    Send a terminate message if there are sectors queued for termination
   pending  List sector numbers of sectors pending termination
   help, h  Shows a list of commands or help for one command

OPTIONS:
   --really-do-it  pass this flag if you know what you are doing (default: false)
   --help, -h      show help (default: false)
   
```

#### lotus-miner sectors terminate flush
```
NAME:
   lotus-miner sectors terminate flush - Send a terminate message if there are sectors queued for termination

USAGE:
   lotus-miner sectors terminate flush [command options] [arguments...]

OPTIONS:
   --help, -h  show help (default: false)
   
```

#### lotus-miner sectors terminate pending
```
NAME:
   lotus-miner sectors terminate pending - List sector numbers of sectors pending termination

USAGE:
   lotus-miner sectors terminate pending [command options] [arguments...]

OPTIONS:
   --help, -h  show help (default: false)
   
```

### lotus-miner sectors remove
```
NAME:
   lotus-miner sectors remove - Forcefully remove a sector (WARNING: This means losing power and collateral for the removed sector (use 'terminate' for lower penalty))

USAGE:
   lotus-miner sectors remove [command options] <sectorNum>

OPTIONS:
   --really-do-it  pass this flag if you know what you are doing (default: false)
   --help, -h      show help (default: false)
   
```

### lotus-miner sectors snap-up
```
NAME:
   lotus-miner sectors snap-up - Mark a committed capacity sector to be filled with deals

USAGE:
   lotus-miner sectors snap-up [command options] <sectorNum>

OPTIONS:
   --help, -h  show help (default: false)
   
```

### lotus-miner sectors abort-upgrade
```
NAME:
   lotus-miner sectors abort-upgrade - Abort the attempted (SnapDeals) upgrade of a CC sector, reverting it to as before

USAGE:
   lotus-miner sectors abort-upgrade [command options] <sectorNum>

OPTIONS:
   --really-do-it  pass this flag if you know what you are doing (default: false)
   --help, -h      show help (default: false)
   
```

### lotus-miner sectors seal
```
NAME:
   lotus-miner sectors seal - Manually start sealing a sector (filling any unused space with junk)

USAGE:
   lotus-miner sectors seal [command options] <sectorNum>

OPTIONS:
   --help, -h  show help (default: false)
   
```

### lotus-miner sectors set-seal-delay
```
NAME:
   lotus-miner sectors set-seal-delay - Set the time, in minutes, that a new sector waits for deals before sealing starts

USAGE:
   lotus-miner sectors set-seal-delay [command options] <minutes>

OPTIONS:
   --help, -h  show help (default: false)
   
```

### lotus-miner sectors get-cc-collateral
```
NAME:
   lotus-miner sectors get-cc-collateral - Get the collateral required to pledge a committed capacity sector

USAGE:
   lotus-miner sectors get-cc-collateral [command options] [arguments...]

OPTIONS:
   --expiration value  the epoch when the sector will expire (default: 0)
   --help, -h          show help (default: false)
   
```

### lotus-miner sectors batching
```
NAME:
   lotus-miner sectors batching - manage batch sector operations

USAGE:
   lotus-miner sectors batching command [command options] [arguments...]

COMMANDS:
   commit     list sectors waiting in commit batch queue
   precommit  list sectors waiting in precommit batch queue
   help, h    Shows a list of commands or help for one command

OPTIONS:
   --help, -h  show help (default: false)
   
```

#### lotus-miner sectors batching commit
```
NAME:
   lotus-miner sectors batching commit - list sectors waiting in commit batch queue

USAGE:
   lotus-miner sectors batching commit [command options] [arguments...]

OPTIONS:
   --publish-now  send a batch now (default: false)
   --help, -h     show help (default: false)
   
```

#### lotus-miner sectors batching precommit
```
NAME:
   lotus-miner sectors batching precommit - list sectors waiting in precommit batch queue

USAGE:
   lotus-miner sectors batching precommit [command options] [arguments...]

OPTIONS:
   --publish-now  send a batch now (default: false)
   --help, -h     show help (default: false)
   
```

### lotus-miner sectors match-pending-pieces
```
NAME:
   lotus-miner sectors match-pending-pieces - force a refreshed match of pending pieces to open sectors without manually waiting for more deals

USAGE:
   lotus-miner sectors match-pending-pieces [command options] [arguments...]

OPTIONS:
   --help, -h  show help (default: false)
   
```

### lotus-miner sectors compact-partitions
```
NAME:
   lotus-miner sectors compact-partitions - removes dead sectors from partitions and reduces the number of partitions used if possible

USAGE:
   lotus-miner sectors compact-partitions [command options] [arguments...]

OPTIONS:
   --deadline value    the deadline to compact the partitions in (default: 0)
   --partitions value  list of partitions to compact sectors in
   --really-do-it      Actually send transaction performing the action (default: false)
   --actor value       Specify the address of the miner to run this command
   --help, -h          show help (default: false)
   
```

## lotus-miner proving
```
NAME:
   lotus-miner proving - View proving information

USAGE:
   lotus-miner proving command [command options] [arguments...]

COMMANDS:
   info       View current state information
   deadlines  View the current proving period deadlines information
   deadline   View the current proving period deadline information by its index 
   faults     View the currently known proving faulty sectors information
   check      Check sectors provable
   workers    list workers
   compute    
   help, h    Shows a list of commands or help for one command

OPTIONS:
   --help, -h  show help (default: false)
   
```

### lotus-miner proving info
```
NAME:
   lotus-miner proving info - View current state information

USAGE:
   lotus-miner proving info [command options] [arguments...]

OPTIONS:
   --help, -h  show help (default: false)
   
```

### lotus-miner proving deadlines
```
NAME:
   lotus-miner proving deadlines - View the current proving period deadlines information

USAGE:
   lotus-miner proving deadlines [command options] [arguments...]

OPTIONS:
   --help, -h  show help (default: false)
   
```

### lotus-miner proving deadline
```
NAME:
   lotus-miner proving deadline - View the current proving period deadline information by its index 

USAGE:
   lotus-miner proving deadline [command options] <deadlineIdx>

OPTIONS:
   --help, -h  show help (default: false)
   
```

### lotus-miner proving faults
```
NAME:
   lotus-miner proving faults - View the currently known proving faulty sectors information

USAGE:
   lotus-miner proving faults [command options] [arguments...]

OPTIONS:
   --help, -h  show help (default: false)
   
```

### lotus-miner proving check
```
NAME:
   lotus-miner proving check - Check sectors provable

USAGE:
   lotus-miner proving check [command options] <deadlineIdx>

OPTIONS:
   --only-bad          print only bad sectors (default: false)
   --slow              run slower checks (default: false)
   --storage-id value  filter sectors by storage path (path id)
   --faulty            only check faulty sectors (default: false)
   --help, -h          show help (default: false)
   
```

### lotus-miner proving workers
```
NAME:
   lotus-miner proving workers - list workers

USAGE:
   lotus-miner proving workers [command options] [arguments...]

OPTIONS:
   --color     use color in display output (default: depends on output being a TTY)
   --help, -h  show help (default: false)
   
```

### lotus-miner proving compute
```
NAME:
   lotus-miner proving compute - A new cli application

USAGE:
   lotus-miner proving compute command [command options] [arguments...]

COMMANDS:
   windowed-post, window-post  Compute WindowPoSt for a specific deadline
   help, h                     Shows a list of commands or help for one command

OPTIONS:
   --help, -h  show help (default: false)
   
```

##### lotus-miner proving compute windowed-post, window-post
```
```

## lotus-miner storage
```
NAME:
   lotus-miner storage - manage sector storage

USAGE:
   lotus-miner storage command [command options] [arguments...]

DESCRIPTION:
   Sectors can be stored across many filesystem paths. These
   commands provide ways to manage the storage the miner will used to store sectors
   long term for proving (references as 'store') as well as how sectors will be
   stored while moving through the sealing pipeline (references as 'seal').

COMMANDS:
   attach   attach local storage path
   list     list local storage paths
   find     find sector in the storage system
   cleanup  trigger cleanup actions
   locks    show active sector locks
   help, h  Shows a list of commands or help for one command

OPTIONS:
   --help, -h  show help (default: false)
   
```

### lotus-miner storage attach
```
NAME:
   lotus-miner storage attach - attach local storage path

USAGE:
   lotus-miner storage attach [command options] [arguments...]

DESCRIPTION:
   Storage can be attached to the miner using this command. The storage volume
   list is stored local to the miner in $LOTUS_MINER_PATH/storage.json. We do not
   recommend manually modifying this value without further understanding of the
   storage system.
   
   Each storage volume contains a configuration file which describes the
   capabilities of the volume. When the '--init' flag is provided, this file will
   be created using the additional flags.
   
   Weight
   A high weight value means data will be more likely to be stored in this path
   
   Seal
   Data for the sealing process will be stored here
   
   Store
   Finalized sectors that will be moved here for long term storage and be proven
   over time

OPTIONS:
   --init               initialize the path first (default: false)
   --weight value       (for init) path weight (default: 10)
   --seal               (for init) use path for sealing (default: false)
   --store              (for init) use path for long-term storage (default: false)
   --max-storage value  (for init) limit storage space for sectors (expensive for very large paths!)
   --groups value       path group names
   --allow-to value     path groups allowed to pull data from this path (allow all if not specified)
   --help, -h           show help (default: false)
   
```

### lotus-miner storage list
```
NAME:
   lotus-miner storage list - list local storage paths

USAGE:
   lotus-miner storage list command [command options] [arguments...]

COMMANDS:
   sectors  get list of all sector files
   help, h  Shows a list of commands or help for one command

OPTIONS:
   --color     use color in display output (default: depends on output being a TTY)
   --help, -h  show help (default: false)
   
```

#### lotus-miner storage list sectors
```
NAME:
   lotus-miner storage list sectors - get list of all sector files

USAGE:
   lotus-miner storage list sectors [command options] [arguments...]

OPTIONS:
   --color     use color in display output (default: depends on output being a TTY)
   --help, -h  show help (default: false)
   
```

### lotus-miner storage find
```
NAME:
   lotus-miner storage find - find sector in the storage system

USAGE:
   lotus-miner storage find [command options] [sector number]

OPTIONS:
   --help, -h  show help (default: false)
   
```

### lotus-miner storage cleanup
```
NAME:
   lotus-miner storage cleanup - trigger cleanup actions

USAGE:
   lotus-miner storage cleanup [command options] [arguments...]

OPTIONS:
   --removed   cleanup remaining files from removed sectors (default: true)
   --help, -h  show help (default: false)
   
```

### lotus-miner storage locks
```
NAME:
   lotus-miner storage locks - show active sector locks

USAGE:
   lotus-miner storage locks [command options] [arguments...]

OPTIONS:
   --help, -h  show help (default: false)
   
```

## lotus-miner sealing
```
NAME:
   lotus-miner sealing - interact with sealing pipeline

USAGE:
   lotus-miner sealing command [command options] [arguments...]

COMMANDS:
   jobs        list running jobs
   workers     list workers
   sched-diag  Dump internal scheduler state
   abort       Abort a running job
   help, h     Shows a list of commands or help for one command

OPTIONS:
   --help, -h  show help (default: false)
   
```

### lotus-miner sealing jobs
```
NAME:
   lotus-miner sealing jobs - list running jobs

USAGE:
   lotus-miner sealing jobs [command options] [arguments...]

OPTIONS:
   --color          use color in display output (default: depends on output being a TTY)
   --show-ret-done  show returned but not consumed calls (default: false)
   --help, -h       show help (default: false)
   
```

### lotus-miner sealing workers
```
NAME:
   lotus-miner sealing workers - list workers

USAGE:
   lotus-miner sealing workers [command options] [arguments...]

OPTIONS:
   --color     use color in display output (default: depends on output being a TTY)
   --help, -h  show help (default: false)
   
```

### lotus-miner sealing sched-diag
```
NAME:
   lotus-miner sealing sched-diag - Dump internal scheduler state

USAGE:
   lotus-miner sealing sched-diag [command options] [arguments...]

OPTIONS:
   --force-sched  (default: false)
   --help, -h     show help (default: false)
   
```

### lotus-miner sealing abort
```
NAME:
   lotus-miner sealing abort - Abort a running job

USAGE:
   lotus-miner sealing abort [command options] [callid]

OPTIONS:
   --help, -h  show help (default: false)
   
```<|MERGE_RESOLUTION|>--- conflicted
+++ resolved
@@ -7,11 +7,7 @@
    lotus-miner [global options] command [command options] [arguments...]
 
 VERSION:
-<<<<<<< HEAD
    1.16.0-dev
-=======
-   1.15.3-rc2
->>>>>>> ff02a666
 
 COMMANDS:
    init     Initialize a lotus miner repo
