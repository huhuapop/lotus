# lotus-miner
```
NAME:
   lotus-miner - Filecoin decentralized storage network miner

USAGE:
   lotus-miner [global options] command [command options] [arguments...]

VERSION:
<<<<<<< HEAD
   1.15.0-dev
=======
   1.14.0-rc6
>>>>>>> eecb0831

COMMANDS:
   init     Initialize a lotus miner repo
   run      Start a lotus miner process
   stop     Stop a running lotus miner
   config   Manage node config
   backup   Create node metadata backup
   version  Print version
   help, h  Shows a list of commands or help for one command
   CHAIN:
     actor  manipulate the miner actor
     info   Print miner info
   DEVELOPER:
     auth          Manage RPC permissions
     log           Manage logging
     wait-api      Wait for lotus api to come online
     fetch-params  Fetch proving parameters
   MARKET:
     storage-deals    Manage storage deals and related configuration
     retrieval-deals  Manage retrieval deals and related configuration
     data-transfers   Manage data transfers
     dagstore         Manage the dagstore on the markets subsystem
   NETWORK:
     net  Manage P2P Network
   RETRIEVAL:
     pieces  interact with the piecestore
   STORAGE:
     sectors  interact with sector store
     proving  View proving information
     storage  manage sector storage
     sealing  interact with sealing pipeline

GLOBAL OPTIONS:
   --actor value, -a value                  specify other actor to query / manipulate
   --color                                  use color in display output (default: depends on output being a TTY)
   --miner-repo value, --storagerepo value  Specify miner repo path. flag(storagerepo) and env(LOTUS_STORAGE_PATH) are DEPRECATION, will REMOVE SOON (default: "~/.lotusminer") [$LOTUS_MINER_PATH, $LOTUS_STORAGE_PATH]
   --markets-repo value                     Markets repo path [$LOTUS_MARKETS_PATH]
   --call-on-markets                        (experimental; may be removed) call this command against a markets node; use only with common commands like net, auth, pprof, etc. whose target may be ambiguous (default: false)
   --vv                                     enables very verbose mode, useful for debugging the CLI (default: false)
   --help, -h                               show help (default: false)
   --version, -v                            print the version (default: false)
```

## lotus-miner init
```
NAME:
   lotus-miner init - Initialize a lotus miner repo

USAGE:
   lotus-miner init command [command options] [arguments...]

COMMANDS:
   restore  Initialize a lotus miner repo from a backup
   service  Initialize a lotus miner sub-service
   help, h  Shows a list of commands or help for one command

OPTIONS:
   --actor value                specify the address of an already created miner actor
   --create-worker-key          create separate worker key (default: false)
   --worker value, -w value     worker key to use (overrides --create-worker-key)
   --owner value, -o value      owner key to use
   --sector-size value          specify sector size to use (default: "32GiB")
   --pre-sealed-sectors value   specify set of presealed sectors for starting as a genesis miner
   --pre-sealed-metadata value  specify the metadata file for the presealed sectors
   --nosync                     don't check full-node sync status (default: false)
   --symlink-imported-sectors   attempt to symlink to presealed sectors instead of copying them into place (default: false)
   --no-local-storage           don't use storageminer repo for sector storage (default: false)
   --gas-premium value          set gas premium for initialization messages in AttoFIL (default: "0")
   --from value                 select which address to send actor creation message from
   --help, -h                   show help (default: false)
   --version, -v                print the version (default: false)
   
```

### lotus-miner init restore
```
NAME:
   lotus-miner init restore - Initialize a lotus miner repo from a backup

USAGE:
   lotus-miner init restore [command options] [backupFile]

OPTIONS:
   --nosync                don't check full-node sync status (default: false)
   --config value          config file (config.toml)
   --storage-config value  storage paths config (storage.json)
   --help, -h              show help (default: false)
   
```

### lotus-miner init service
```
NAME:
   lotus-miner init service - Initialize a lotus miner sub-service

USAGE:
   lotus-miner init service [command options] [backupFile]

OPTIONS:
   --config value            config file (config.toml)
   --nosync                  don't check full-node sync status (default: false)
   --type value              type of service to be enabled
   --api-sealer value        sealer API info (lotus-miner auth api-info --perm=admin)
   --api-sector-index value  sector Index API info (lotus-miner auth api-info --perm=admin)
   --help, -h                show help (default: false)
   
```

## lotus-miner run
```
NAME:
   lotus-miner run - Start a lotus miner process

USAGE:
   lotus-miner run [command options] [arguments...]

OPTIONS:
   --miner-api value     2345
   --enable-gpu-proving  enable use of GPU for mining operations (default: true)
   --nosync              don't check full-node sync status (default: false)
   --manage-fdlimit      manage open file limit (default: true)
   --help, -h            show help (default: false)
   
```

## lotus-miner stop
```
NAME:
   lotus-miner stop - Stop a running lotus miner

USAGE:
   lotus-miner stop [command options] [arguments...]

OPTIONS:
   --help, -h  show help (default: false)
   
```

## lotus-miner config
```
NAME:
   lotus-miner config - Manage node config

USAGE:
   lotus-miner config command [command options] [arguments...]

COMMANDS:
   default  Print default node config
   updated  Print updated node config
   help, h  Shows a list of commands or help for one command

OPTIONS:
   --help, -h     show help (default: false)
   --version, -v  print the version (default: false)
   
```

### lotus-miner config default
```
NAME:
   lotus-miner config default - Print default node config

USAGE:
   lotus-miner config default [command options] [arguments...]

OPTIONS:
   --no-comment  don't comment default values (default: false)
   --help, -h    show help (default: false)
   
```

### lotus-miner config updated
```
NAME:
   lotus-miner config updated - Print updated node config

USAGE:
   lotus-miner config updated [command options] [arguments...]

OPTIONS:
   --no-comment  don't comment default values (default: false)
   --help, -h    show help (default: false)
   
```

## lotus-miner backup
```
NAME:
   lotus-miner backup - Create node metadata backup

USAGE:
   lotus-miner backup [command options] [backup file path]

DESCRIPTION:
   The backup command writes a copy of node metadata under the specified path

Online backups:
For security reasons, the daemon must be have LOTUS_BACKUP_BASE_PATH env var set
to a path where backup files are supposed to be saved, and the path specified in
this command must be within this base path

OPTIONS:
   --offline   create backup without the node running (default: false)
   --help, -h  show help (default: false)
   
```

## lotus-miner version
```
NAME:
   lotus-miner version - Print version

USAGE:
   lotus-miner version [command options] [arguments...]

OPTIONS:
   --help, -h  show help (default: false)
   
```

## lotus-miner actor
```
NAME:
   lotus-miner actor - manipulate the miner actor

USAGE:
   lotus-miner actor command [command options] [arguments...]

COMMANDS:
   set-addrs              set addresses that your miner can be publicly dialed on
   withdraw               withdraw available balance
   repay-debt             pay down a miner's debt
   set-peer-id            set the peer id of your miner
   set-owner              Set owner address (this command should be invoked twice, first with the old owner as the senderAddress, and then with the new owner)
   control                Manage control addresses
   propose-change-worker  Propose a worker address change
   confirm-change-worker  Confirm a worker address change
   compact-allocated      compact allocated sectors bitfield
   help, h                Shows a list of commands or help for one command

OPTIONS:
   --help, -h     show help (default: false)
   --version, -v  print the version (default: false)
   
```

### lotus-miner actor set-addrs
```
NAME:
   lotus-miner actor set-addrs - set addresses that your miner can be publicly dialed on

USAGE:
   lotus-miner actor set-addrs [command options] [arguments...]

OPTIONS:
   --gas-limit value  set gas limit (default: 0)
   --unset            unset address (default: false)
   --help, -h         show help (default: false)
   
```

### lotus-miner actor withdraw
```
NAME:
   lotus-miner actor withdraw - withdraw available balance

USAGE:
   lotus-miner actor withdraw [command options] [amount (FIL)]

OPTIONS:
   --confidence value  number of block confirmations to wait for (default: 5)
   --help, -h          show help (default: false)
   
```

### lotus-miner actor repay-debt
```
NAME:
   lotus-miner actor repay-debt - pay down a miner's debt

USAGE:
   lotus-miner actor repay-debt [command options] [amount (FIL)]

OPTIONS:
   --from value  optionally specify the account to send funds from
   --help, -h    show help (default: false)
   
```

### lotus-miner actor set-peer-id
```
NAME:
   lotus-miner actor set-peer-id - set the peer id of your miner

USAGE:
   lotus-miner actor set-peer-id [command options] [arguments...]

OPTIONS:
   --gas-limit value  set gas limit (default: 0)
   --help, -h         show help (default: false)
   
```

### lotus-miner actor set-owner
```
NAME:
   lotus-miner actor set-owner - Set owner address (this command should be invoked twice, first with the old owner as the senderAddress, and then with the new owner)

USAGE:
   lotus-miner actor set-owner [command options] [newOwnerAddress senderAddress]

OPTIONS:
   --really-do-it  Actually send transaction performing the action (default: false)
   --help, -h      show help (default: false)
   
```

### lotus-miner actor control
```
NAME:
   lotus-miner actor control - Manage control addresses

USAGE:
   lotus-miner actor control command [command options] [arguments...]

COMMANDS:
   list     Get currently set control addresses
   set      Set control address(-es)
   help, h  Shows a list of commands or help for one command

OPTIONS:
   --help, -h     show help (default: false)
   --version, -v  print the version (default: false)
   
```

#### lotus-miner actor control list
```
NAME:
   lotus-miner actor control list - Get currently set control addresses

USAGE:
   lotus-miner actor control list [command options] [arguments...]

OPTIONS:
   --verbose   (default: false)
   --color     use color in display output (default: depends on output being a TTY)
   --help, -h  show help (default: false)
   
```

#### lotus-miner actor control set
```
NAME:
   lotus-miner actor control set - Set control address(-es)

USAGE:
   lotus-miner actor control set [command options] [...address]

OPTIONS:
   --really-do-it  Actually send transaction performing the action (default: false)
   --help, -h      show help (default: false)
   
```

### lotus-miner actor propose-change-worker
```
NAME:
   lotus-miner actor propose-change-worker - Propose a worker address change

USAGE:
   lotus-miner actor propose-change-worker [command options] [address]

OPTIONS:
   --really-do-it  Actually send transaction performing the action (default: false)
   --help, -h      show help (default: false)
   
```

### lotus-miner actor confirm-change-worker
```
NAME:
   lotus-miner actor confirm-change-worker - Confirm a worker address change

USAGE:
   lotus-miner actor confirm-change-worker [command options] [address]

OPTIONS:
   --really-do-it  Actually send transaction performing the action (default: false)
   --help, -h      show help (default: false)
   
```

### lotus-miner actor compact-allocated
```
NAME:
   lotus-miner actor compact-allocated - compact allocated sectors bitfield

USAGE:
   lotus-miner actor compact-allocated [command options] [arguments...]

OPTIONS:
   --mask-last-offset value  Mask sector IDs from 0 to 'higest_allocated - offset' (default: 0)
   --mask-upto-n value       Mask sector IDs from 0 to 'n' (default: 0)
   --really-do-it            Actually send transaction performing the action (default: false)
   --help, -h                show help (default: false)
   
```

## lotus-miner info
```
NAME:
   lotus-miner info - Print miner info

USAGE:
   lotus-miner info command [command options] [arguments...]

COMMANDS:
   all      dump all related miner info
   help, h  Shows a list of commands or help for one command

OPTIONS:
   --hide-sectors-info  hide sectors info (default: false)
   --blocks value       Log of produced <blocks> newest blocks and rewards(Miner Fee excluded) (default: 0)
   --help, -h           show help (default: false)
   --version, -v        print the version (default: false)
   
```

### lotus-miner info all
```
NAME:
   lotus-miner info all - dump all related miner info

USAGE:
   lotus-miner info all [command options] [arguments...]

OPTIONS:
   --help, -h  show help (default: false)
   
```

## lotus-miner auth
```
NAME:
   lotus-miner auth - Manage RPC permissions

USAGE:
   lotus-miner auth command [command options] [arguments...]

COMMANDS:
   create-token  Create token
   api-info      Get token with API info required to connect to this node
   help, h       Shows a list of commands or help for one command

OPTIONS:
   --help, -h     show help (default: false)
   --version, -v  print the version (default: false)
   
```

### lotus-miner auth create-token
```
NAME:
   lotus-miner auth create-token - Create token

USAGE:
   lotus-miner auth create-token [command options] [arguments...]

OPTIONS:
   --perm value  permission to assign to the token, one of: read, write, sign, admin
   --help, -h    show help (default: false)
   
```

### lotus-miner auth api-info
```
NAME:
   lotus-miner auth api-info - Get token with API info required to connect to this node

USAGE:
   lotus-miner auth api-info [command options] [arguments...]

OPTIONS:
   --perm value  permission to assign to the token, one of: read, write, sign, admin
   --help, -h    show help (default: false)
   
```

## lotus-miner log
```
NAME:
   lotus-miner log - Manage logging

USAGE:
   lotus-miner log command [command options] [arguments...]

COMMANDS:
   list       List log systems
   set-level  Set log level
   alerts     Get alert states
   help, h    Shows a list of commands or help for one command

OPTIONS:
   --help, -h     show help (default: false)
   --version, -v  print the version (default: false)
   
```

### lotus-miner log list
```
NAME:
   lotus-miner log list - List log systems

USAGE:
   lotus-miner log list [command options] [arguments...]

OPTIONS:
   --help, -h  show help (default: false)
   
```

### lotus-miner log set-level
```
NAME:
   lotus-miner log set-level - Set log level

USAGE:
   lotus-miner log set-level [command options] [level]

DESCRIPTION:
   Set the log level for logging systems:

   The system flag can be specified multiple times.

   eg) log set-level --system chain --system chainxchg debug

   Available Levels:
   debug
   info
   warn
   error

   Environment Variables:
   GOLOG_LOG_LEVEL - Default log level for all log systems
   GOLOG_LOG_FMT   - Change output log format (json, nocolor)
   GOLOG_FILE      - Write logs to file
   GOLOG_OUTPUT    - Specify whether to output to file, stderr, stdout or a combination, i.e. file+stderr


OPTIONS:
   --system value  limit to log system
   --help, -h      show help (default: false)
   
```

### lotus-miner log alerts
```
NAME:
   lotus-miner log alerts - Get alert states

USAGE:
   lotus-miner log alerts [command options] [arguments...]

OPTIONS:
   --all       get all (active and inactive) alerts (default: false)
   --help, -h  show help (default: false)
   
```

## lotus-miner wait-api
```
NAME:
   lotus-miner wait-api - Wait for lotus api to come online

USAGE:
   lotus-miner wait-api [command options] [arguments...]

CATEGORY:
   DEVELOPER

OPTIONS:
   --timeout value  duration to wait till fail (default: 30s)
   --help, -h       show help (default: false)
   
```

## lotus-miner fetch-params
```
NAME:
   lotus-miner fetch-params - Fetch proving parameters

USAGE:
   lotus-miner fetch-params [command options] [sectorSize]

CATEGORY:
   DEVELOPER

OPTIONS:
   --help, -h  show help (default: false)
   
```

## lotus-miner storage-deals
```
NAME:
   lotus-miner storage-deals - Manage storage deals and related configuration

USAGE:
   lotus-miner storage-deals command [command options] [arguments...]

COMMANDS:
   import-data        Manually import data for a deal
   list               List all deals for this miner
   selection          Configure acceptance criteria for storage deal proposals
   set-ask            Configure the miner's ask
   get-ask            Print the miner's ask
   set-blocklist      Set the miner's list of blocklisted piece CIDs
   get-blocklist      List the contents of the miner's piece CID blocklist
   reset-blocklist    Remove all entries from the miner's piece CID blocklist
   set-seal-duration  Set the expected time, in minutes, that you expect sealing sectors to take. Deals that start before this duration will be rejected.
   pending-publish    list deals waiting in publish queue
   retry-publish      retry publishing a deal
   help, h            Shows a list of commands or help for one command

OPTIONS:
   --help, -h     show help (default: false)
   --version, -v  print the version (default: false)
   
```

### lotus-miner storage-deals import-data
```
NAME:
   lotus-miner storage-deals import-data - Manually import data for a deal

USAGE:
   lotus-miner storage-deals import-data [command options] <proposal CID> <file>

OPTIONS:
   --help, -h  show help (default: false)
   
```

### lotus-miner storage-deals list
```
NAME:
   lotus-miner storage-deals list - List all deals for this miner

USAGE:
   lotus-miner storage-deals list [command options] [arguments...]

OPTIONS:
   --format value  output format of data, supported: table, json (default: "table")
   --verbose, -v   (default: false)
   --watch         watch deal updates in real-time, rather than a one time list (default: false)
   --help, -h      show help (default: false)
   
```

### lotus-miner storage-deals selection
```
NAME:
   lotus-miner storage-deals selection - Configure acceptance criteria for storage deal proposals

USAGE:
   lotus-miner storage-deals selection command [command options] [arguments...]

COMMANDS:
   list     List storage deal proposal selection criteria
   reset    Reset storage deal proposal selection criteria to default values
   reject   Configure criteria which necessitate automatic rejection
   help, h  Shows a list of commands or help for one command

OPTIONS:
   --help, -h     show help (default: false)
   --version, -v  print the version (default: false)
   
```

#### lotus-miner storage-deals selection list
```
NAME:
   lotus-miner storage-deals selection list - List storage deal proposal selection criteria

USAGE:
   lotus-miner storage-deals selection list [command options] [arguments...]

OPTIONS:
   --help, -h  show help (default: false)
   
```

#### lotus-miner storage-deals selection reset
```
NAME:
   lotus-miner storage-deals selection reset - Reset storage deal proposal selection criteria to default values

USAGE:
   lotus-miner storage-deals selection reset [command options] [arguments...]

OPTIONS:
   --help, -h  show help (default: false)
   
```

#### lotus-miner storage-deals selection reject
```
NAME:
   lotus-miner storage-deals selection reject - Configure criteria which necessitate automatic rejection

USAGE:
   lotus-miner storage-deals selection reject [command options] [arguments...]

OPTIONS:
   --online      (default: false)
   --offline     (default: false)
   --verified    (default: false)
   --unverified  (default: false)
   --help, -h    show help (default: false)
   
```

### lotus-miner storage-deals set-ask
```
NAME:
   lotus-miner storage-deals set-ask - Configure the miner's ask

USAGE:
   lotus-miner storage-deals set-ask [command options] [arguments...]

OPTIONS:
   --price PRICE           Set the price of the ask for unverified deals (specified as FIL / GiB / Epoch) to PRICE.
   --verified-price PRICE  Set the price of the ask for verified deals (specified as FIL / GiB / Epoch) to PRICE
   --min-piece-size SIZE   Set minimum piece size (w/bit-padding, in bytes) in ask to SIZE (default: 256B)
   --max-piece-size SIZE   Set maximum piece size (w/bit-padding, in bytes) in ask to SIZE (default: miner sector size)
   --help, -h              show help (default: false)
   
```

### lotus-miner storage-deals get-ask
```
NAME:
   lotus-miner storage-deals get-ask - Print the miner's ask

USAGE:
   lotus-miner storage-deals get-ask [command options] [arguments...]

OPTIONS:
   --help, -h  show help (default: false)
   
```

### lotus-miner storage-deals set-blocklist
```
NAME:
   lotus-miner storage-deals set-blocklist - Set the miner's list of blocklisted piece CIDs

USAGE:
   lotus-miner storage-deals set-blocklist [command options] [<path-of-file-containing-newline-delimited-piece-CIDs> (optional, will read from stdin if omitted)]

OPTIONS:
   --help, -h  show help (default: false)
   
```

### lotus-miner storage-deals get-blocklist
```
NAME:
   lotus-miner storage-deals get-blocklist - List the contents of the miner's piece CID blocklist

USAGE:
   lotus-miner storage-deals get-blocklist [command options] [arguments...]

OPTIONS:
   --help, -h  show help (default: false)
   
```

### lotus-miner storage-deals reset-blocklist
```
NAME:
   lotus-miner storage-deals reset-blocklist - Remove all entries from the miner's piece CID blocklist

USAGE:
   lotus-miner storage-deals reset-blocklist [command options] [arguments...]

OPTIONS:
   --help, -h  show help (default: false)
   
```

### lotus-miner storage-deals set-seal-duration
```
NAME:
   lotus-miner storage-deals set-seal-duration - Set the expected time, in minutes, that you expect sealing sectors to take. Deals that start before this duration will be rejected.

USAGE:
   lotus-miner storage-deals set-seal-duration [command options] <minutes>

OPTIONS:
   --help, -h  show help (default: false)
   
```

### lotus-miner storage-deals pending-publish
```
NAME:
   lotus-miner storage-deals pending-publish - list deals waiting in publish queue

USAGE:
   lotus-miner storage-deals pending-publish [command options] [arguments...]

OPTIONS:
   --publish-now  send a publish message now (default: false)
   --help, -h     show help (default: false)
   
```

### lotus-miner storage-deals retry-publish
```
NAME:
   lotus-miner storage-deals retry-publish - retry publishing a deal

USAGE:
   lotus-miner storage-deals retry-publish [command options] <proposal CID>

OPTIONS:
   --help, -h  show help (default: false)
   
```

## lotus-miner retrieval-deals
```
NAME:
   lotus-miner retrieval-deals - Manage retrieval deals and related configuration

USAGE:
   lotus-miner retrieval-deals command [command options] [arguments...]

COMMANDS:
   selection  Configure acceptance criteria for retrieval deal proposals
   list       List all active retrieval deals for this miner
   set-ask    Configure the provider's retrieval ask
   get-ask    Get the provider's current retrieval ask configured by the provider in the ask-store using the set-ask CLI command
   help, h    Shows a list of commands or help for one command

OPTIONS:
   --help, -h     show help (default: false)
   --version, -v  print the version (default: false)
   
```

### lotus-miner retrieval-deals selection
```
NAME:
   lotus-miner retrieval-deals selection - Configure acceptance criteria for retrieval deal proposals

USAGE:
   lotus-miner retrieval-deals selection command [command options] [arguments...]

COMMANDS:
   list     List retrieval deal proposal selection criteria
   reset    Reset retrieval deal proposal selection criteria to default values
   reject   Configure criteria which necessitate automatic rejection
   help, h  Shows a list of commands or help for one command

OPTIONS:
   --help, -h     show help (default: false)
   --version, -v  print the version (default: false)
   
```

#### lotus-miner retrieval-deals selection list
```
NAME:
   lotus-miner retrieval-deals selection list - List retrieval deal proposal selection criteria

USAGE:
   lotus-miner retrieval-deals selection list [command options] [arguments...]

OPTIONS:
   --help, -h  show help (default: false)
   
```

#### lotus-miner retrieval-deals selection reset
```
NAME:
   lotus-miner retrieval-deals selection reset - Reset retrieval deal proposal selection criteria to default values

USAGE:
   lotus-miner retrieval-deals selection reset [command options] [arguments...]

OPTIONS:
   --help, -h  show help (default: false)
   
```

#### lotus-miner retrieval-deals selection reject
```
NAME:
   lotus-miner retrieval-deals selection reject - Configure criteria which necessitate automatic rejection

USAGE:
   lotus-miner retrieval-deals selection reject [command options] [arguments...]

OPTIONS:
   --online    (default: false)
   --offline   (default: false)
   --help, -h  show help (default: false)
   
```

### lotus-miner retrieval-deals list
```
NAME:
   lotus-miner retrieval-deals list - List all active retrieval deals for this miner

USAGE:
   lotus-miner retrieval-deals list [command options] [arguments...]

OPTIONS:
   --help, -h  show help (default: false)
   
```

### lotus-miner retrieval-deals set-ask
```
NAME:
   lotus-miner retrieval-deals set-ask - Configure the provider's retrieval ask

USAGE:
   lotus-miner retrieval-deals set-ask [command options] [arguments...]

OPTIONS:
   --price value                      Set the price of the ask for retrievals (FIL/GiB)
   --unseal-price value               Set the price to unseal
   --payment-interval value           Set the payment interval (in bytes) for retrieval (default: 1MiB)
   --payment-interval-increase value  Set the payment interval increase (in bytes) for retrieval (default: 1MiB)
   --help, -h                         show help (default: false)
   
```

### lotus-miner retrieval-deals get-ask
```
NAME:
   lotus-miner retrieval-deals get-ask - Get the provider's current retrieval ask configured by the provider in the ask-store using the set-ask CLI command

USAGE:
   lotus-miner retrieval-deals get-ask [command options] [arguments...]

OPTIONS:
   --help, -h  show help (default: false)
   
```

## lotus-miner data-transfers
```
NAME:
   lotus-miner data-transfers - Manage data transfers

USAGE:
   lotus-miner data-transfers command [command options] [arguments...]

COMMANDS:
   list         List ongoing data transfers for this miner
   restart      Force restart a stalled data transfer
   cancel       Force cancel a data transfer
   diagnostics  Get detailed diagnostics on active transfers with a specific peer
   help, h      Shows a list of commands or help for one command

OPTIONS:
   --help, -h     show help (default: false)
   --version, -v  print the version (default: false)
   
```

### lotus-miner data-transfers list
```
NAME:
   lotus-miner data-transfers list - List ongoing data transfers for this miner

USAGE:
   lotus-miner data-transfers list [command options] [arguments...]

OPTIONS:
   --verbose, -v  print verbose transfer details (default: false)
   --color        use color in display output (default: depends on output being a TTY)
   --completed    show completed data transfers (default: false)
   --watch        watch deal updates in real-time, rather than a one time list (default: false)
   --show-failed  show failed/cancelled transfers (default: false)
   --help, -h     show help (default: false)
   
```

### lotus-miner data-transfers restart
```
NAME:
   lotus-miner data-transfers restart - Force restart a stalled data transfer

USAGE:
   lotus-miner data-transfers restart [command options] [arguments...]

OPTIONS:
   --peerid value  narrow to transfer with specific peer
   --initiator     specify only transfers where peer is/is not initiator (default: false)
   --help, -h      show help (default: false)
   
```

### lotus-miner data-transfers cancel
```
NAME:
   lotus-miner data-transfers cancel - Force cancel a data transfer

USAGE:
   lotus-miner data-transfers cancel [command options] [arguments...]

OPTIONS:
   --peerid value          narrow to transfer with specific peer
   --initiator             specify only transfers where peer is/is not initiator (default: false)
   --cancel-timeout value  time to wait for cancel to be sent to client (default: 5s)
   --help, -h              show help (default: false)
   
```

### lotus-miner data-transfers diagnostics
```
NAME:
   lotus-miner data-transfers diagnostics - Get detailed diagnostics on active transfers with a specific peer

USAGE:
   lotus-miner data-transfers diagnostics [command options] [arguments...]

OPTIONS:
   --help, -h  show help (default: false)
   
```

## lotus-miner dagstore
```
NAME:
   lotus-miner dagstore - Manage the dagstore on the markets subsystem

USAGE:
   lotus-miner dagstore command [command options] [arguments...]

COMMANDS:
   list-shards       List all shards known to the dagstore, with their current status
   initialize-shard  Initialize the specified shard
   recover-shard     Attempt to recover a shard in errored state
   initialize-all    Initialize all uninitialized shards, streaming results as they're produced; only shards for unsealed pieces are initialized by default
   gc                Garbage collect the dagstore
   help, h           Shows a list of commands or help for one command

OPTIONS:
   --help, -h     show help (default: false)
   --version, -v  print the version (default: false)
   
```

### lotus-miner dagstore list-shards
```
NAME:
   lotus-miner dagstore list-shards - List all shards known to the dagstore, with their current status

USAGE:
   lotus-miner dagstore list-shards [command options] [arguments...]

OPTIONS:
   --color     use color in display output (default: depends on output being a TTY)
   --help, -h  show help (default: false)
   
```

### lotus-miner dagstore initialize-shard
```
NAME:
   lotus-miner dagstore initialize-shard - Initialize the specified shard

USAGE:
   lotus-miner dagstore initialize-shard [command options] [key]

OPTIONS:
   --color     use color in display output (default: depends on output being a TTY)
   --help, -h  show help (default: false)
   
```

### lotus-miner dagstore recover-shard
```
NAME:
   lotus-miner dagstore recover-shard - Attempt to recover a shard in errored state

USAGE:
   lotus-miner dagstore recover-shard [command options] [key]

OPTIONS:
   --color     use color in display output (default: depends on output being a TTY)
   --help, -h  show help (default: false)
   
```

### lotus-miner dagstore initialize-all
```
NAME:
   lotus-miner dagstore initialize-all - Initialize all uninitialized shards, streaming results as they're produced; only shards for unsealed pieces are initialized by default

USAGE:
   lotus-miner dagstore initialize-all [command options] [arguments...]

OPTIONS:
   --concurrency value  maximum shards to initialize concurrently at a time; use 0 for unlimited (default: 0)
   --include-sealed     initialize sealed pieces as well (default: false)
   --color              use color in display output (default: depends on output being a TTY)
   --help, -h           show help (default: false)
   
```

### lotus-miner dagstore gc
```
NAME:
   lotus-miner dagstore gc - Garbage collect the dagstore

USAGE:
   lotus-miner dagstore gc [command options] [arguments...]

OPTIONS:
   --color     use color in display output (default: depends on output being a TTY)
   --help, -h  show help (default: false)
   
```

## lotus-miner net
```
NAME:
   lotus-miner net - Manage P2P Network

USAGE:
   lotus-miner net command [command options] [arguments...]

COMMANDS:
   peers         Print peers
   connect       Connect to a peer
   listen        List listen addresses
   id            Get node identity
   findpeer      Find the addresses of a given peerID
   scores        Print peers' pubsub scores
   reachability  Print information about reachability from the internet
   bandwidth     Print bandwidth usage information
   block         Manage network connection gating rules
   stat          Report resource usage for a scope
   limit         Get or set resource limits for a scope
   help, h       Shows a list of commands or help for one command

OPTIONS:
   --help, -h     show help (default: false)
   --version, -v  print the version (default: false)
   
```

### lotus-miner net peers
```
NAME:
   lotus-miner net peers - Print peers

USAGE:
   lotus-miner net peers [command options] [arguments...]

OPTIONS:
   --agent, -a     Print agent name (default: false)
   --extended, -x  Print extended peer information in json (default: false)
   --help, -h      show help (default: false)
   
```

### lotus-miner net connect
```
NAME:
   lotus-miner net connect - Connect to a peer

USAGE:
   lotus-miner net connect [command options] [peerMultiaddr|minerActorAddress]

OPTIONS:
   --help, -h  show help (default: false)
   
```

### lotus-miner net listen
```
NAME:
   lotus-miner net listen - List listen addresses

USAGE:
   lotus-miner net listen [command options] [arguments...]

OPTIONS:
   --help, -h  show help (default: false)
   
```

### lotus-miner net id
```
NAME:
   lotus-miner net id - Get node identity

USAGE:
   lotus-miner net id [command options] [arguments...]

OPTIONS:
   --help, -h  show help (default: false)
   
```

### lotus-miner net findpeer
```
NAME:
   lotus-miner net findpeer - Find the addresses of a given peerID

USAGE:
   lotus-miner net findpeer [command options] [peerId]

OPTIONS:
   --help, -h  show help (default: false)
   
```

### lotus-miner net scores
```
NAME:
   lotus-miner net scores - Print peers' pubsub scores

USAGE:
   lotus-miner net scores [command options] [arguments...]

OPTIONS:
   --extended, -x  print extended peer scores in json (default: false)
   --help, -h      show help (default: false)
   
```

### lotus-miner net reachability
```
NAME:
   lotus-miner net reachability - Print information about reachability from the internet

USAGE:
   lotus-miner net reachability [command options] [arguments...]

OPTIONS:
   --help, -h  show help (default: false)
   
```

### lotus-miner net bandwidth
```
NAME:
   lotus-miner net bandwidth - Print bandwidth usage information

USAGE:
   lotus-miner net bandwidth [command options] [arguments...]

OPTIONS:
   --by-peer      list bandwidth usage by peer (default: false)
   --by-protocol  list bandwidth usage by protocol (default: false)
   --help, -h     show help (default: false)
   
```

### lotus-miner net block
```
NAME:
   lotus-miner net block - Manage network connection gating rules

USAGE:
   lotus-miner net block command [command options] [arguments...]

COMMANDS:
   add      Add connection gating rules
   remove   Remove connection gating rules
   list     list connection gating rules
   help, h  Shows a list of commands or help for one command

OPTIONS:
   --help, -h     show help (default: false)
   --version, -v  print the version (default: false)
   
```

#### lotus-miner net block add
```
NAME:
   lotus-miner net block add - Add connection gating rules

USAGE:
   lotus-miner net block add command [command options] [arguments...]

COMMANDS:
   peer     Block a peer
   ip       Block an IP address
   subnet   Block an IP subnet
   help, h  Shows a list of commands or help for one command

OPTIONS:
   --help, -h     show help (default: false)
   --version, -v  print the version (default: false)
   
```

##### lotus-miner net block add peer
```
NAME:
   lotus-miner net block add peer - Block a peer

USAGE:
   lotus-miner net block add peer [command options] <Peer> ...

OPTIONS:
   --help, -h  show help (default: false)
   
```

##### lotus-miner net block add ip
```
NAME:
   lotus-miner net block add ip - Block an IP address

USAGE:
   lotus-miner net block add ip [command options] <IP> ...

OPTIONS:
   --help, -h  show help (default: false)
   
```

##### lotus-miner net block add subnet
```
NAME:
   lotus-miner net block add subnet - Block an IP subnet

USAGE:
   lotus-miner net block add subnet [command options] <CIDR> ...

OPTIONS:
   --help, -h  show help (default: false)
   
```

#### lotus-miner net block remove
```
NAME:
   lotus-miner net block remove - Remove connection gating rules

USAGE:
   lotus-miner net block remove command [command options] [arguments...]

COMMANDS:
   peer     Unblock a peer
   ip       Unblock an IP address
   subnet   Unblock an IP subnet
   help, h  Shows a list of commands or help for one command

OPTIONS:
   --help, -h     show help (default: false)
   --version, -v  print the version (default: false)
   
```

##### lotus-miner net block remove peer
```
NAME:
   lotus-miner net block remove peer - Unblock a peer

USAGE:
   lotus-miner net block remove peer [command options] <Peer> ...

OPTIONS:
   --help, -h  show help (default: false)
   
```

##### lotus-miner net block remove ip
```
NAME:
   lotus-miner net block remove ip - Unblock an IP address

USAGE:
   lotus-miner net block remove ip [command options] <IP> ...

OPTIONS:
   --help, -h  show help (default: false)
   
```

##### lotus-miner net block remove subnet
```
NAME:
   lotus-miner net block remove subnet - Unblock an IP subnet

USAGE:
   lotus-miner net block remove subnet [command options] <CIDR> ...

OPTIONS:
   --help, -h  show help (default: false)
   
```

#### lotus-miner net block list
```
NAME:
   lotus-miner net block list - list connection gating rules

USAGE:
   lotus-miner net block list [command options] [arguments...]

OPTIONS:
   --help, -h  show help (default: false)
   
```

### lotus-miner net stat
```
NAME:
   lotus-miner net stat - Report resource usage for a scope

USAGE:
   lotus-miner net stat [command options] scope

DESCRIPTION:
   Report resource usage for a scope.

  The scope can be one of the following:
  - system        -- reports the system aggregate resource usage.
  - transient     -- reports the transient resource usage.
  - svc:<service> -- reports the resource usage of a specific service.
  - proto:<proto> -- reports the resource usage of a specific protocol.
  - peer:<peer>   -- reports the resource usage of a specific peer.
  - all           -- reports the resource usage for all currently active scopes.


OPTIONS:
   --help, -h  show help (default: false)
   
```

### lotus-miner net limit
```
NAME:
   lotus-miner net limit - Get or set resource limits for a scope

USAGE:
   lotus-miner net limit [command options] scope [limit]

DESCRIPTION:
   Get or set resource limits for a scope.

  The scope can be one of the following:
  - system        -- reports the system aggregate resource usage.
  - transient     -- reports the transient resource usage.
  - svc:<service> -- reports the resource usage of a specific service.
  - proto:<proto> -- reports the resource usage of a specific protocol.
  - peer:<peer>   -- reports the resource usage of a specific peer.

 The limit is json-formatted, with the same structure as the limits file.


OPTIONS:
   --set       set the limit for a scope (default: false)
   --help, -h  show help (default: false)
   
```

## lotus-miner pieces
```
NAME:
   lotus-miner pieces - interact with the piecestore

USAGE:
   lotus-miner pieces command [command options] [arguments...]

DESCRIPTION:
   The piecestore is a database that tracks and manages data that is made available to the retrieval market

COMMANDS:
   list-pieces  list registered pieces
   list-cids    list registered payload CIDs
   piece-info   get registered information for a given piece CID
   cid-info     get registered information for a given payload CID
   help, h      Shows a list of commands or help for one command

OPTIONS:
   --help, -h     show help (default: false)
   --version, -v  print the version (default: false)
   
```

### lotus-miner pieces list-pieces
```
NAME:
   lotus-miner pieces list-pieces - list registered pieces

USAGE:
   lotus-miner pieces list-pieces [command options] [arguments...]

OPTIONS:
   --help, -h  show help (default: false)
   
```

### lotus-miner pieces list-cids
```
NAME:
   lotus-miner pieces list-cids - list registered payload CIDs

USAGE:
   lotus-miner pieces list-cids [command options] [arguments...]

OPTIONS:
   --verbose, -v  (default: false)
   --help, -h     show help (default: false)
   
```

### lotus-miner pieces piece-info
```
NAME:
   lotus-miner pieces piece-info - get registered information for a given piece CID

USAGE:
   lotus-miner pieces piece-info [command options] [arguments...]

OPTIONS:
   --help, -h  show help (default: false)
   
```

### lotus-miner pieces cid-info
```
NAME:
   lotus-miner pieces cid-info - get registered information for a given payload CID

USAGE:
   lotus-miner pieces cid-info [command options] [arguments...]

OPTIONS:
   --help, -h  show help (default: false)
   
```

## lotus-miner sectors
```
NAME:
   lotus-miner sectors - interact with sector store

USAGE:
   lotus-miner sectors command [command options] [arguments...]

COMMANDS:
   status                Get the seal status of a sector by its number
   list                  List sectors
   refs                  List References to sectors
   update-state          ADVANCED: manually update the state of a sector, this may aid in error recovery
   pledge                store random data in a sector
   check-expire          Inspect expiring sectors
   expired               Get or cleanup expired sectors
   renew                 Renew expiring sectors while not exceeding each sector's max life
   extend                Extend sector expiration
   terminate             Terminate sector on-chain then remove (WARNING: This means losing power and collateral for the removed sector)
   remove                Forcefully remove a sector (WARNING: This means losing power and collateral for the removed sector (use 'terminate' for lower penalty))
   snap-up               Mark a committed capacity sector to be filled with deals
<<<<<<< HEAD
=======
   abort-upgrade         Abort the attempted (SnapDeals) upgrade of a CC sector, reverting it to as before
>>>>>>> eecb0831
   mark-for-upgrade      Mark a committed capacity sector for replacement by a sector with deals
   seal                  Manually start sealing a sector (filling any unused space with junk)
   set-seal-delay        Set the time, in minutes, that a new sector waits for deals before sealing starts
   get-cc-collateral     Get the collateral required to pledge a committed capacity sector
   batching              manage batch sector operations
   match-pending-pieces  force a refreshed match of pending pieces to open sectors without manually waiting for more deals
   help, h               Shows a list of commands or help for one command

OPTIONS:
   --help, -h     show help (default: false)
   --version, -v  print the version (default: false)
   
```

### lotus-miner sectors status
```
NAME:
   lotus-miner sectors status - Get the seal status of a sector by its number

USAGE:
   lotus-miner sectors status [command options] <sectorNum>

OPTIONS:
   --log, -l             display event log (default: false)
   --on-chain-info, -c   show sector on chain info (default: false)
   --partition-info, -p  show partition related info (default: false)
   --proof               print snark proof bytes as hex (default: false)
   --help, -h            show help (default: false)
   
```

### lotus-miner sectors list
```
NAME:
   lotus-miner sectors list - List sectors

USAGE:
   lotus-miner sectors list [command options] [arguments...]

OPTIONS:
   --show-removed, -r  show removed sectors (default: false)
   --color, -c         use color in display output (default: depends on output being a TTY)
   --fast, -f          don't show on-chain info for better performance (default: false)
   --events, -e        display number of events the sector has received (default: false)
   --seal-time         display how long it took for the sector to be sealed (default: false)
   --states value      filter sectors by a comma-separated list of states
   --unproven, -u      only show sectors which aren't in the 'Proving' state (default: false)
   --help, -h          show help (default: false)
   
```

### lotus-miner sectors refs
```
NAME:
   lotus-miner sectors refs - List References to sectors

USAGE:
   lotus-miner sectors refs [command options] [arguments...]

OPTIONS:
   --help, -h  show help (default: false)
   
```

### lotus-miner sectors update-state
```
NAME:
   lotus-miner sectors update-state - ADVANCED: manually update the state of a sector, this may aid in error recovery

USAGE:
   lotus-miner sectors update-state [command options] <sectorNum> <newState>

OPTIONS:
   --really-do-it  pass this flag if you know what you are doing (default: false)
   --help, -h      show help (default: false)
   
```

### lotus-miner sectors pledge
```
NAME:
   lotus-miner sectors pledge - store random data in a sector

USAGE:
   lotus-miner sectors pledge [command options] [arguments...]

OPTIONS:
   --help, -h  show help (default: false)
   
```

### lotus-miner sectors check-expire
```
NAME:
   lotus-miner sectors check-expire - Inspect expiring sectors

USAGE:
   lotus-miner sectors check-expire [command options] [arguments...]

OPTIONS:
   --cutoff value  skip sectors whose current expiration is more than <cutoff> epochs from now, defaults to 60 days (default: 172800)
   --help, -h      show help (default: false)
   
```

### lotus-miner sectors expired
```
NAME:
   lotus-miner sectors expired - Get or cleanup expired sectors

USAGE:
   lotus-miner sectors expired [command options] [arguments...]

OPTIONS:
   --show-removed         show removed sectors (default: false)
   --remove-expired       remove expired sectors (default: false)
   --expired-epoch value  epoch at which to check sector expirations (default: WinningPoSt lookback epoch)
   --help, -h             show help (default: false)
   
```

### lotus-miner sectors renew
```
NAME:
   lotus-miner sectors renew - Renew expiring sectors while not exceeding each sector's max life

USAGE:
   lotus-miner sectors renew [command options] [arguments...]

OPTIONS:
   --from value            only consider sectors whose current expiration epoch is in the range of [from, to], <from> defaults to: now + 120 (1 hour) (default: 0)
   --to value              only consider sectors whose current expiration epoch is in the range of [from, to], <to> defaults to: now + 92160 (32 days) (default: 0)
   --sector-file value     provide a file containing one sector number in each line, ignoring above selecting criteria
   --exclude value         optionally provide a file containing excluding sectors
   --extension value       try to extend selected sectors by this number of epochs, defaults to 540 days (default: 1555200)
   --new-expiration value  try to extend selected sectors to this epoch, ignoring extension (default: 0)
   --tolerance value       don't try to extend sectors by fewer than this number of epochs, defaults to 7 days (default: 20160)
   --max-fee value         use up to this amount of FIL for one message. pass this flag to avoid message congestion. (default: "0")
   --really-do-it          pass this flag to really renew sectors, otherwise will only print out json representation of parameters (default: false)
   --help, -h              show help (default: false)
   
```

### lotus-miner sectors extend
```
NAME:
   lotus-miner sectors extend - Extend sector expiration

USAGE:
   lotus-miner sectors extend [command options] <sectorNumbers...>

OPTIONS:
   --new-expiration value     new expiration epoch (default: 0)
   --v1-sectors               renews all v1 sectors up to the maximum possible lifetime (default: false)
   --tolerance value          when extending v1 sectors, don't try to extend sectors by fewer than this number of epochs (default: 20160)
   --expiration-ignore value  when extending v1 sectors, skip sectors whose current expiration is less than <ignore> epochs from now (default: 120)
   --expiration-cutoff value  when extending v1 sectors, skip sectors whose current expiration is more than <cutoff> epochs from now (infinity if unspecified) (default: 0)
                              
   --help, -h                 show help (default: false)
   
```

### lotus-miner sectors terminate
```
NAME:
   lotus-miner sectors terminate - Terminate sector on-chain then remove (WARNING: This means losing power and collateral for the removed sector)

USAGE:
   lotus-miner sectors terminate command [command options] <sectorNum>

COMMANDS:
   flush    Send a terminate message if there are sectors queued for termination
   pending  List sector numbers of sectors pending termination
   help, h  Shows a list of commands or help for one command

OPTIONS:
   --really-do-it  pass this flag if you know what you are doing (default: false)
   --help, -h      show help (default: false)
   --version, -v   print the version (default: false)
   
```

#### lotus-miner sectors terminate flush
```
NAME:
   lotus-miner sectors terminate flush - Send a terminate message if there are sectors queued for termination

USAGE:
   lotus-miner sectors terminate flush [command options] [arguments...]

OPTIONS:
   --help, -h  show help (default: false)
   
```

#### lotus-miner sectors terminate pending
```
NAME:
   lotus-miner sectors terminate pending - List sector numbers of sectors pending termination

USAGE:
   lotus-miner sectors terminate pending [command options] [arguments...]

OPTIONS:
   --help, -h  show help (default: false)
   
```

### lotus-miner sectors remove
```
NAME:
   lotus-miner sectors remove - Forcefully remove a sector (WARNING: This means losing power and collateral for the removed sector (use 'terminate' for lower penalty))

USAGE:
   lotus-miner sectors remove [command options] <sectorNum>

OPTIONS:
   --really-do-it  pass this flag if you know what you are doing (default: false)
   --help, -h      show help (default: false)
   
```

### lotus-miner sectors snap-up
```
NAME:
   lotus-miner sectors snap-up - Mark a committed capacity sector to be filled with deals

USAGE:
   lotus-miner sectors snap-up [command options] <sectorNum>

OPTIONS:
   --help, -h  show help (default: false)
   
```

<<<<<<< HEAD
=======
### lotus-miner sectors abort-upgrade
```
NAME:
   lotus-miner sectors abort-upgrade - Abort the attempted (SnapDeals) upgrade of a CC sector, reverting it to as before

USAGE:
   lotus-miner sectors abort-upgrade [command options] <sectorNum>

OPTIONS:
   --help, -h  show help (default: false)
   
```

>>>>>>> eecb0831
### lotus-miner sectors mark-for-upgrade
```
NAME:
   lotus-miner sectors mark-for-upgrade - Mark a committed capacity sector for replacement by a sector with deals

USAGE:
   lotus-miner sectors mark-for-upgrade [command options] <sectorNum>

OPTIONS:
   --help, -h  show help (default: false)
   
```

### lotus-miner sectors seal
```
NAME:
   lotus-miner sectors seal - Manually start sealing a sector (filling any unused space with junk)

USAGE:
   lotus-miner sectors seal [command options] <sectorNum>

OPTIONS:
   --help, -h  show help (default: false)
   
```

### lotus-miner sectors set-seal-delay
```
NAME:
   lotus-miner sectors set-seal-delay - Set the time, in minutes, that a new sector waits for deals before sealing starts

USAGE:
   lotus-miner sectors set-seal-delay [command options] <minutes>

OPTIONS:
   --help, -h  show help (default: false)
   
```

### lotus-miner sectors get-cc-collateral
```
NAME:
   lotus-miner sectors get-cc-collateral - Get the collateral required to pledge a committed capacity sector

USAGE:
   lotus-miner sectors get-cc-collateral [command options] [arguments...]

OPTIONS:
   --expiration value  the epoch when the sector will expire (default: 0)
   --help, -h          show help (default: false)
   
```

### lotus-miner sectors batching
```
NAME:
   lotus-miner sectors batching - manage batch sector operations

USAGE:
   lotus-miner sectors batching command [command options] [arguments...]

COMMANDS:
   commit     list sectors waiting in commit batch queue
   precommit  list sectors waiting in precommit batch queue
   help, h    Shows a list of commands or help for one command

OPTIONS:
   --help, -h     show help (default: false)
   --version, -v  print the version (default: false)
   
```

#### lotus-miner sectors batching commit
```
NAME:
   lotus-miner sectors batching commit - list sectors waiting in commit batch queue

USAGE:
   lotus-miner sectors batching commit [command options] [arguments...]

OPTIONS:
   --publish-now  send a batch now (default: false)
   --help, -h     show help (default: false)
   
```

#### lotus-miner sectors batching precommit
```
NAME:
   lotus-miner sectors batching precommit - list sectors waiting in precommit batch queue

USAGE:
   lotus-miner sectors batching precommit [command options] [arguments...]

OPTIONS:
   --publish-now  send a batch now (default: false)
   --help, -h     show help (default: false)
   
```

### lotus-miner sectors match-pending-pieces
```
NAME:
   lotus-miner sectors match-pending-pieces - force a refreshed match of pending pieces to open sectors without manually waiting for more deals

USAGE:
   lotus-miner sectors match-pending-pieces [command options] [arguments...]

OPTIONS:
   --help, -h  show help (default: false)
   
```

## lotus-miner proving
```
NAME:
   lotus-miner proving - View proving information

USAGE:
   lotus-miner proving command [command options] [arguments...]

COMMANDS:
   info       View current state information
   deadlines  View the current proving period deadlines information
   deadline   View the current proving period deadline information by its index 
   faults     View the currently known proving faulty sectors information
   check      Check sectors provable
   help, h    Shows a list of commands or help for one command

OPTIONS:
   --help, -h     show help (default: false)
   --version, -v  print the version (default: false)
   
```

### lotus-miner proving info
```
NAME:
   lotus-miner proving info - View current state information

USAGE:
   lotus-miner proving info [command options] [arguments...]

OPTIONS:
   --help, -h  show help (default: false)
   
```

### lotus-miner proving deadlines
```
NAME:
   lotus-miner proving deadlines - View the current proving period deadlines information

USAGE:
   lotus-miner proving deadlines [command options] [arguments...]

OPTIONS:
   --help, -h  show help (default: false)
   
```

### lotus-miner proving deadline
```
NAME:
   lotus-miner proving deadline - View the current proving period deadline information by its index 

USAGE:
   lotus-miner proving deadline [command options] <deadlineIdx>

OPTIONS:
   --help, -h  show help (default: false)
   
```

### lotus-miner proving faults
```
NAME:
   lotus-miner proving faults - View the currently known proving faulty sectors information

USAGE:
   lotus-miner proving faults [command options] [arguments...]

OPTIONS:
   --help, -h  show help (default: false)
   
```

### lotus-miner proving check
```
NAME:
   lotus-miner proving check - Check sectors provable

USAGE:
   lotus-miner proving check [command options] <deadlineIdx>

OPTIONS:
   --only-bad          print only bad sectors (default: false)
   --slow              run slower checks (default: false)
   --storage-id value  filter sectors by storage path (path id)
   --help, -h          show help (default: false)
   
```

## lotus-miner storage
```
NAME:
   lotus-miner storage - manage sector storage

USAGE:
   lotus-miner storage command [command options] [arguments...]

DESCRIPTION:
   Sectors can be stored across many filesystem paths. These
commands provide ways to manage the storage the miner will used to store sectors
long term for proving (references as 'store') as well as how sectors will be
stored while moving through the sealing pipeline (references as 'seal').

COMMANDS:
   attach   attach local storage path
   list     list local storage paths
   find     find sector in the storage system
   cleanup  trigger cleanup actions
   locks    show active sector locks
   help, h  Shows a list of commands or help for one command

OPTIONS:
   --help, -h     show help (default: false)
   --version, -v  print the version (default: false)
   
```

### lotus-miner storage attach
```
NAME:
   lotus-miner storage attach - attach local storage path

USAGE:
   lotus-miner storage attach [command options] [arguments...]

DESCRIPTION:
   Storage can be attached to the miner using this command. The storage volume
list is stored local to the miner in $LOTUS_MINER_PATH/storage.json. We do not
recommend manually modifying this value without further understanding of the
storage system.

Each storage volume contains a configuration file which describes the
capabilities of the volume. When the '--init' flag is provided, this file will
be created using the additional flags.

Weight
A high weight value means data will be more likely to be stored in this path

Seal
Data for the sealing process will be stored here

Store
Finalized sectors that will be moved here for long term storage and be proven
over time
   

OPTIONS:
   --init               initialize the path first (default: false)
   --weight value       (for init) path weight (default: 10)
   --seal               (for init) use path for sealing (default: false)
   --store              (for init) use path for long-term storage (default: false)
   --max-storage value  (for init) limit storage space for sectors (expensive for very large paths!)
   --groups value       path group names
   --allow-to value     path groups allowed to pull data from this path (allow all if not specified)
   --help, -h           show help (default: false)
   
```

### lotus-miner storage list
```
NAME:
   lotus-miner storage list - list local storage paths

USAGE:
   lotus-miner storage list command [command options] [arguments...]

COMMANDS:
   sectors  get list of all sector files
   help, h  Shows a list of commands or help for one command

OPTIONS:
   --color        use color in display output (default: depends on output being a TTY)
   --help, -h     show help (default: false)
   --version, -v  print the version (default: false)
   
```

#### lotus-miner storage list sectors
```
NAME:
   lotus-miner storage list sectors - get list of all sector files

USAGE:
   lotus-miner storage list sectors [command options] [arguments...]

OPTIONS:
   --color     use color in display output (default: depends on output being a TTY)
   --help, -h  show help (default: false)
   
```

### lotus-miner storage find
```
NAME:
   lotus-miner storage find - find sector in the storage system

USAGE:
   lotus-miner storage find [command options] [sector number]

OPTIONS:
   --help, -h  show help (default: false)
   
```

### lotus-miner storage cleanup
```
NAME:
   lotus-miner storage cleanup - trigger cleanup actions

USAGE:
   lotus-miner storage cleanup [command options] [arguments...]

OPTIONS:
   --removed   cleanup remaining files from removed sectors (default: true)
   --help, -h  show help (default: false)
   
```

### lotus-miner storage locks
```
NAME:
   lotus-miner storage locks - show active sector locks

USAGE:
   lotus-miner storage locks [command options] [arguments...]

OPTIONS:
   --help, -h  show help (default: false)
   
```

## lotus-miner sealing
```
NAME:
   lotus-miner sealing - interact with sealing pipeline

USAGE:
   lotus-miner sealing command [command options] [arguments...]

COMMANDS:
   jobs        list running jobs
   workers     list workers
   sched-diag  Dump internal scheduler state
   abort       Abort a running job
   help, h     Shows a list of commands or help for one command

OPTIONS:
   --help, -h     show help (default: false)
   --version, -v  print the version (default: false)
   
```

### lotus-miner sealing jobs
```
NAME:
   lotus-miner sealing jobs - list running jobs

USAGE:
   lotus-miner sealing jobs [command options] [arguments...]

OPTIONS:
   --color          use color in display output (default: depends on output being a TTY)
   --show-ret-done  show returned but not consumed calls (default: false)
   --help, -h       show help (default: false)
   
```

### lotus-miner sealing workers
```
NAME:
   lotus-miner sealing workers - list workers

USAGE:
   lotus-miner sealing workers [command options] [arguments...]

OPTIONS:
   --color     use color in display output (default: depends on output being a TTY)
   --help, -h  show help (default: false)
   
```

### lotus-miner sealing sched-diag
```
NAME:
   lotus-miner sealing sched-diag - Dump internal scheduler state

USAGE:
   lotus-miner sealing sched-diag [command options] [arguments...]

OPTIONS:
   --force-sched  (default: false)
   --help, -h     show help (default: false)
   
```

### lotus-miner sealing abort
```
NAME:
   lotus-miner sealing abort - Abort a running job

USAGE:
   lotus-miner sealing abort [command options] [callid]

OPTIONS:
   --help, -h  show help (default: false)
   
```<|MERGE_RESOLUTION|>--- conflicted
+++ resolved
@@ -7,11 +7,7 @@
    lotus-miner [global options] command [command options] [arguments...]
 
 VERSION:
-<<<<<<< HEAD
    1.15.0-dev
-=======
-   1.14.0-rc6
->>>>>>> eecb0831
 
 COMMANDS:
    init     Initialize a lotus miner repo
@@ -1584,10 +1580,7 @@
    terminate             Terminate sector on-chain then remove (WARNING: This means losing power and collateral for the removed sector)
    remove                Forcefully remove a sector (WARNING: This means losing power and collateral for the removed sector (use 'terminate' for lower penalty))
    snap-up               Mark a committed capacity sector to be filled with deals
-<<<<<<< HEAD
-=======
    abort-upgrade         Abort the attempted (SnapDeals) upgrade of a CC sector, reverting it to as before
->>>>>>> eecb0831
    mark-for-upgrade      Mark a committed capacity sector for replacement by a sector with deals
    seal                  Manually start sealing a sector (filling any unused space with junk)
    set-seal-delay        Set the time, in minutes, that a new sector waits for deals before sealing starts
@@ -1823,8 +1816,6 @@
    
 ```
 
-<<<<<<< HEAD
-=======
 ### lotus-miner sectors abort-upgrade
 ```
 NAME:
@@ -1838,7 +1829,6 @@
    
 ```
 
->>>>>>> eecb0831
 ### lotus-miner sectors mark-for-upgrade
 ```
 NAME:
