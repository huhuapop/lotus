--- conflicted
+++ resolved
@@ -131,13 +131,10 @@
   * [NetLimit](#NetLimit)
   * [NetPeerInfo](#NetPeerInfo)
   * [NetPeers](#NetPeers)
-<<<<<<< HEAD
+  * [NetPing](#NetPing)
   * [NetProtectAdd](#NetProtectAdd)
   * [NetProtectList](#NetProtectList)
   * [NetProtectRemove](#NetProtectRemove)
-=======
-  * [NetPing](#NetPing)
->>>>>>> bc88a02f
   * [NetPubsubScores](#NetPubsubScores)
   * [NetSetLimit](#NetSetLimit)
   * [NetStat](#NetStat)
@@ -3912,7 +3909,20 @@
 ]
 ```
 
-<<<<<<< HEAD
+### NetPing
+
+
+Perms: read
+
+Inputs:
+```json
+[
+  "12D3KooWGzxzKZYveHXtpG6AsrUJBcWxHBFS2HsEoGTxrMLvKXtf"
+]
+```
+
+Response: `60000000000`
+
 ### NetProtectAdd
 
 
@@ -3930,14 +3940,10 @@
 Response: `{}`
 
 ### NetProtectList
-=======
-### NetPing
->>>>>>> bc88a02f
-
-
-Perms: read
-
-<<<<<<< HEAD
+
+
+Perms: read
+
 Inputs: `null`
 
 Response:
@@ -3962,16 +3968,6 @@
 ```
 
 Response: `{}`
-=======
-Inputs:
-```json
-[
-  "12D3KooWGzxzKZYveHXtpG6AsrUJBcWxHBFS2HsEoGTxrMLvKXtf"
-]
-```
-
-Response: `60000000000`
->>>>>>> bc88a02f
 
 ### NetPubsubScores
 
