//stm: #unit
package backupds

import (
	"bytes"
	"context"
	"fmt"
	"io/ioutil"
	"path/filepath"
	"strings"
	"testing"

	"github.com/ipfs/go-datastore"
	"github.com/stretchr/testify/require"
)

const valSize = 512 << 10

func putVals(t *testing.T, ds datastore.Datastore, start, end int) {
	for i := start; i < end; i++ {
		err := ds.Put(context.TODO(), datastore.NewKey(fmt.Sprintf("%d", i)), []byte(fmt.Sprintf("%d-%s", i, strings.Repeat("~", valSize))))
		require.NoError(t, err)
	}
}

func checkVals(t *testing.T, ds datastore.Datastore, start, end int, exist bool) {
	for i := start; i < end; i++ {
		v, err := ds.Get(context.TODO(), datastore.NewKey(fmt.Sprintf("%d", i)))
		if exist {
			require.NoError(t, err)
			expect := []byte(fmt.Sprintf("%d-%s", i, strings.Repeat("~", valSize)))
			require.EqualValues(t, expect, v)
		} else {
			require.ErrorIs(t, err, datastore.ErrNotFound)
		}
	}
}

func TestNoLogRestore(t *testing.T) {
	//stm: @OTHER_DATASTORE_RESTORE_002
	ds1 := datastore.NewMapDatastore()

	putVals(t, ds1, 0, 10)

	bds, err := Wrap(ds1, NoLogdir)
	require.NoError(t, err)

	var bup bytes.Buffer
	require.NoError(t, bds.Backup(context.TODO(), &bup))

	putVals(t, ds1, 10, 20)

	ds2 := datastore.NewMapDatastore()
	require.NoError(t, RestoreInto(&bup, ds2))

	checkVals(t, ds2, 0, 10, true)
	checkVals(t, ds2, 10, 20, false)
}

func TestLogRestore(t *testing.T) {
<<<<<<< HEAD
	logdir := t.TempDir()
=======
	//stm: @OTHER_DATASTORE_RESTORE_001
	logdir, err := ioutil.TempDir("", "backupds-test-")
	require.NoError(t, err)
	defer os.RemoveAll(logdir) // nolint
>>>>>>> 85853828

	ds1 := datastore.NewMapDatastore()

	putVals(t, ds1, 0, 10)

	bds, err := Wrap(ds1, logdir)
	require.NoError(t, err)

	putVals(t, bds, 10, 20)

	require.NoError(t, bds.Close())

	fls, err := ioutil.ReadDir(logdir)
	require.NoError(t, err)
	require.Equal(t, 1, len(fls))

	bf, err := ioutil.ReadFile(filepath.Join(logdir, fls[0].Name()))
	require.NoError(t, err)

	ds2 := datastore.NewMapDatastore()
	require.NoError(t, RestoreInto(bytes.NewReader(bf), ds2))

	checkVals(t, ds2, 0, 20, true)
}<|MERGE_RESOLUTION|>--- conflicted
+++ resolved
@@ -58,14 +58,8 @@
 }
 
 func TestLogRestore(t *testing.T) {
-<<<<<<< HEAD
+  //stm: @OTHER_DATASTORE_RESTORE_001
 	logdir := t.TempDir()
-=======
-	//stm: @OTHER_DATASTORE_RESTORE_001
-	logdir, err := ioutil.TempDir("", "backupds-test-")
-	require.NoError(t, err)
-	defer os.RemoveAll(logdir) // nolint
->>>>>>> 85853828
 
 	ds1 := datastore.NewMapDatastore()
 
