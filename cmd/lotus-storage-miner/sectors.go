--- conflicted
+++ resolved
@@ -238,18 +238,6 @@
 				_, inSSet := commitedIDs[s]
 				_, inASet := activeIDs[s]
 
-<<<<<<< HEAD
-				_, _ = fmt.Fprintf(w, "%d: %s\tsSet: %s\tactive: %s\ttktH: %d\tseedH: %d\ttoUpgrade: %t\tdeals: %v\n",
-					s,
-					st.State,
-					yesno(inSSet),
-					yesno(inASet),
-					st.Ticket.Epoch,
-					st.Seed.Epoch,
-					st.ToUpgrade,
-					st.Deals,
-				)
-=======
 				dw := .0
 				if st.Expiration-st.Activation > 0 {
 					dw = float64(big.Div(st.DealWeight, big.NewInt(int64(st.Expiration-st.Activation))).Uint64())
@@ -300,7 +288,6 @@
 				}
 
 				tw.Write(m)
->>>>>>> 954d8063
 			}
 		}
 
