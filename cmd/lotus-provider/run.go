package main

import (
	"context"
	"encoding/base64"
	"fmt"
	"net"
	"net/http"
	"os"
	"strings"
	"time"

	"github.com/gbrlsnchs/jwt/v3"
	"github.com/gin-contrib/pprof"
	"github.com/gin-gonic/gin"
	ds "github.com/ipfs/go-datastore"
	dssync "github.com/ipfs/go-datastore/sync"
	"github.com/pkg/errors"
	"github.com/samber/lo"
	"github.com/urfave/cli/v2"
	"go.opencensus.io/stats"
	"go.opencensus.io/tag"
	"golang.org/x/xerrors"

	"github.com/filecoin-project/go-address"
	"github.com/filecoin-project/go-jsonrpc"
	"github.com/filecoin-project/go-jsonrpc/auth"
	"github.com/filecoin-project/go-statestore"

	"github.com/filecoin-project/lotus/api"
	"github.com/filecoin-project/lotus/build"
	lcli "github.com/filecoin-project/lotus/cli"
	cliutil "github.com/filecoin-project/lotus/cli/util"
	"github.com/filecoin-project/lotus/journal"
	"github.com/filecoin-project/lotus/journal/alerting"
	"github.com/filecoin-project/lotus/journal/fsjournal"
	"github.com/filecoin-project/lotus/lib/harmony/harmonydb"
	"github.com/filecoin-project/lotus/lib/harmony/harmonytask"
	"github.com/filecoin-project/lotus/lib/ulimit"
	"github.com/filecoin-project/lotus/metrics"
	"github.com/filecoin-project/lotus/node"
	"github.com/filecoin-project/lotus/node/config"
	"github.com/filecoin-project/lotus/node/modules/dtypes"
	"github.com/filecoin-project/lotus/node/repo"
	"github.com/filecoin-project/lotus/provider"
	"github.com/filecoin-project/lotus/storage/ctladdr"
	"github.com/filecoin-project/lotus/storage/paths"
	"github.com/filecoin-project/lotus/storage/sealer"
	"github.com/filecoin-project/lotus/storage/sealer/ffiwrapper"
	"github.com/filecoin-project/lotus/storage/sealer/storiface"
)

type stackTracer interface {
	StackTrace() errors.StackTrace
}

var runCmd = &cli.Command{
	Name:  "run",
	Usage: "Start a lotus provider process",
	Flags: []cli.Flag{
		&cli.StringFlag{
			Name:    "listen",
			Usage:   "host address and port the worker api will listen on",
			Value:   "0.0.0.0:12300",
			EnvVars: []string{"LOTUS_WORKER_LISTEN"},
		},
		&cli.BoolFlag{
			Name:  "nosync",
			Usage: "don't check full-node sync status",
		},
		&cli.BoolFlag{
			Name:   "halt-after-init",
			Usage:  "only run init, then return",
			Hidden: true,
		},
		&cli.BoolFlag{
			Name:  "manage-fdlimit",
			Usage: "manage open file limit",
			Value: true,
		},
		&cli.StringSliceFlag{
			Name:  "layers",
			Usage: "list of layers to be interpreted (atop defaults). Default: base",
			Value: cli.NewStringSlice("base"),
		},
		&cli.StringFlag{
			Name:  "storage-json",
			Usage: "path to json file containing storage config",
			Value: "~/.lotus-provider/storage.json",
		},
		&cli.StringFlag{
			Name:  "journal",
			Usage: "path to journal files",
			Value: "~/.lotus-provider/",
		},
	},
	Action: func(cctx *cli.Context) (err error) {
		defer func() {
			if err != nil {
				if err, ok := err.(stackTracer); ok {
					for _, f := range err.StackTrace() {
						fmt.Printf("%+s:%d\n", f, f)
					}
				}
			}
		}()
		if !cctx.Bool("enable-gpu-proving") {
			err := os.Setenv("BELLMAN_NO_GPU", "true")
			if err != nil {
				return err
			}
		}

		ctx, _ := tag.New(lcli.DaemonContext(cctx),
			tag.Insert(metrics.Version, build.BuildVersion),
			tag.Insert(metrics.Commit, build.CurrentCommit),
			tag.Insert(metrics.NodeType, "provider"),
		)
		// Register all metric views
		/*
			if err := view.Register(
				metrics.MinerNodeViews...,
			); err != nil {
				log.Fatalf("Cannot register the view: %v", err)
			}
		*/
		// Set the metric to one so it is published to the exporter
		stats.Record(ctx, metrics.LotusInfo.M(1))

		if cctx.Bool("manage-fdlimit") {
			if _, _, err := ulimit.ManageFdLimit(); err != nil {
				log.Errorf("setting file descriptor limit: %s", err)
			}
		}

		shutdownChan := make(chan struct{})
<<<<<<< HEAD
		deps, err := getDeps(cctx, ctx)
=======

		const unspecifiedAddress = "0.0.0.0"
		listenAddr := cctx.String("listen")
		addressSlice := strings.Split(listenAddr, ":")
		if ip := net.ParseIP(addressSlice[0]); ip != nil {
			if ip.String() == unspecifiedAddress {
				rip, err := db.GetRoutableIP()
				if err != nil {
					return err
				}
				listenAddr = rip + ":" + addressSlice[1]
			}
		}

		///////////////////////////////////////////////////////////////////////
		///// Dependency Setup
		///////////////////////////////////////////////////////////////////////

		// The config feeds into task runners & their helpers
		cfg, err := getConfig(cctx, db)
		if err != nil {
			return err
		}

		log.Debugw("config", "config", cfg)

		var verif storiface.Verifier = ffiwrapper.ProofVerifier

		as, err := provider.AddressSelector(&cfg.Addresses)()
		if err != nil {
			return err
		}

		de, err := journal.ParseDisabledEvents(cfg.Journal.DisabledEvents)
		if err != nil {
			return err
		}
		j, err := fsjournal.OpenFSJournalPath(cctx.String("journal"), de)
		if err != nil {
			return err
		}
		defer j.Close()

		full, fullCloser, err := cliutil.GetFullNodeAPIV1LotusProvider(cctx, cfg.Apis.ChainApiInfo)
		if err != nil {
			return err
		}
		defer fullCloser()

		sa, err := StorageAuth(cfg.Apis.StorageRPCSecret)
		if err != nil {
			return xerrors.Errorf(`'%w' while parsing the config toml's 
	[Apis]
	StorageRPCSecret=%v
Get it with: jq .PrivateKey ~/.lotus-miner/keystore/MF2XI2BNNJ3XILLQOJUXMYLUMU`, err, cfg.Apis.StorageRPCSecret)
		}

		al := alerting.NewAlertingSystem(j)
		si := paths.NewIndexProxy(al, db, true)
		bls := &paths.BasicLocalStorage{
			PathToJSON: cctx.String("storage-json"),
		}
		localStore, err := paths.NewLocal(ctx, bls, si, []string{"http://" + listenAddr + "/remote"})
>>>>>>> 366a3ad6
		if err != nil {
			return err
		}
		cfg, db, full, verif, lw, as, maddrs, stor, si, localStore := deps.cfg, deps.db, deps.full, deps.verif, deps.lw, deps.as, deps.maddrs, deps.stor, deps.si, deps.localStore
		defer deps.fullCloser()

		///////////////////////////////////////////////////////////////////////
		///// Task Selection
		///////////////////////////////////////////////////////////////////////
		var activeTasks []harmonytask.TaskInterface
		{

			if cfg.Subsystems.EnableWindowPost {
				wdPostTask, wdPoStSubmitTask, derlareRecoverTask, err := provider.WindowPostScheduler(ctx, cfg.Fees, cfg.Proving, full, verif, lw,
					as, maddrs, db, stor, si, cfg.Subsystems.WindowPostMaxTasks)
				if err != nil {
					return err
				}
				activeTasks = append(activeTasks, wdPostTask, wdPoStSubmitTask, derlareRecoverTask)
			}
		}
		log.Infow("This lotus_provider instance handles",
			"miner_addresses", maddrs,
			"tasks", lo.Map(activeTasks, func(t harmonytask.TaskInterface, _ int) string { return t.TypeDetails().Name }))

		taskEngine, err := harmonytask.New(db, activeTasks, deps.listenAddr)
		if err != nil {
			return err
		}

		gin.SetMode(gin.ReleaseMode)
		handler := gin.New()

		defer taskEngine.GracefullyTerminate(time.Hour)

		fh := &paths.FetchHandler{Local: localStore, PfHandler: &paths.DefaultPartialFileHandler{}}
		handler.NoRoute(gin.HandlerFunc(func(c *gin.Context) {
			if !auth.HasPerm(c, nil, api.PermAdmin) {
				c.JSON(401, struct{ Error string }{"unauthorized: missing admin permission"})
				return
			}

			fh.ServeHTTP(c.Writer, c.Request)
		}))
		// local APIs
		{
			// debugging
			handler.GET("/debug/metrics", gin.WrapH(metrics.Exporter()))
			pprof.Register(handler)
		}

		// Serve the RPC.
		/*
			endpoint, err := r.APIEndpoint()
			fmt.Println("Endpoint: ", endpoint)
			if err != nil {
				return fmt.Errorf("getting API endpoint: %w", err)
			}
			rpcStopper, err := node.ServeRPC(handler, "lotus-provider", endpoint)
			if err != nil {
				return fmt.Errorf("failed to start json-rpc endpoint: %s", err)
			}
		*/

		// Monitor for shutdown.
		// TODO provide a graceful shutdown API on shutdownChan
		finishCh := node.MonitorShutdown(shutdownChan) //node.ShutdownHandler{Component: "rpc server", StopFunc: rpcStopper},
		//node.ShutdownHandler{Component: "provider", StopFunc: stop},

		<-finishCh

		return nil
	},
}

func makeDB(cctx *cli.Context) (*harmonydb.DB, error) {
	dbConfig := config.HarmonyDB{
		Username: cctx.String("db-user"),
		Password: cctx.String("db-password"),
		Hosts:    strings.Split(cctx.String("db-host"), ","),
		Database: cctx.String("db-name"),
		Port:     cctx.String("db-port"),
	}
	return harmonydb.NewFromConfig(dbConfig)
}

type jwtPayload struct {
	Allow []auth.Permission
}

func StorageAuth(apiKey string) (sealer.StorageAuth, error) {
	if apiKey == "" {
		return nil, xerrors.Errorf("no api key provided")
	}

	rawKey, err := base64.StdEncoding.DecodeString(apiKey)
	if err != nil {
		return nil, xerrors.Errorf("decoding api key: %w", err)
	}

	key := jwt.NewHS256(rawKey)

	p := jwtPayload{
		Allow: []auth.Permission{"admin"},
	}

	token, err := jwt.Sign(&p, key)
	if err != nil {
		return nil, err
	}

	headers := http.Header{}
	headers.Add("Authorization", "Bearer "+string(token))
	return sealer.StorageAuth(headers), nil
}

type Deps struct {
	cfg        *config.LotusProviderConfig
	db         *harmonydb.DB
	full       api.FullNode
	fullCloser jsonrpc.ClientCloser
	verif      storiface.Verifier
	lw         *sealer.LocalWorker
	as         *ctladdr.AddressSelector
	maddrs     []dtypes.MinerAddress
	stor       *paths.Remote
	si         *paths.IndexProxy
	localStore *paths.Local
	listenAddr string
}

func getDeps(cctx *cli.Context, ctx context.Context) (*Deps, error) {
	// Open repo

	repoPath := cctx.String(FlagRepoPath)
	fmt.Println("repopath", repoPath)
	r, err := repo.NewFS(repoPath)
	if err != nil {
		return nil, err
	}

	ok, err := r.Exists()
	if err != nil {
		return nil, err
	}
	if !ok {
		if err := r.Init(repo.Provider); err != nil {
			return nil, err
		}
	}

	db, err := makeDB(cctx)
	if err != nil {
		return nil, err
	}

	///////////////////////////////////////////////////////////////////////
	///// Dependency Setup
	///////////////////////////////////////////////////////////////////////

	// The config feeds into task runners & their helpers
	cfg, err := getConfig(cctx, db)
	if err != nil {
		return nil, err
	}

	log.Debugw("config", "config", cfg)

	var verif storiface.Verifier = ffiwrapper.ProofVerifier

	as, err := provider.AddressSelector(&cfg.Addresses)()
	if err != nil {
		return nil, err
	}

	de, err := journal.ParseDisabledEvents(cfg.Journal.DisabledEvents)
	if err != nil {
		return nil, err
	}
	j, err := fsjournal.OpenFSJournalPath(cctx.String("journal"), de)
	if err != nil {
		return nil, err
	}
	defer j.Close()

	full, fullCloser, err := cliutil.GetFullNodeAPIV1LotusProvider(cctx, cfg.Apis.ChainApiInfo)
	if err != nil {
		return nil, err
	}
	defer fullCloser()

	sa, err := StorageAuth(cfg.Apis.StorageRPCSecret)
	if err != nil {
		return nil, xerrors.Errorf(`'%w' while parsing the config toml's 
	[Apis]
	StorageRPCSecret=%v
Get it from the JSON documents in ~/.lotus-miner/keystore called .PrivateKey`, err, cfg.Apis.StorageRPCSecret)
	}

	al := alerting.NewAlertingSystem(j)
	si := paths.NewIndexProxy(al, db, true)
	bls := &paths.BasicLocalStorage{
		PathToJSON: cctx.String("storage-json"),
	}

	listenAddr := cctx.String("listen")
	const unspecifiedAddress = "0.0.0.0"
	addressSlice := strings.Split(listenAddr, ":")
	if ip := net.ParseIP(addressSlice[0]); ip != nil {
		if ip.String() == unspecifiedAddress {
			rip, err := db.GetRoutableIP()
			if err != nil {
				return nil, err
			}
			listenAddr = rip + ":" + addressSlice[1]
		}
	}
	localStore, err := paths.NewLocal(ctx, bls, si, []string{"http://" + listenAddr + "/remote"})
	if err != nil {
		return nil, err
	}

	stor := paths.NewRemote(localStore, si, http.Header(sa), 10, &paths.DefaultPartialFileHandler{})

	wstates := statestore.New(dssync.MutexWrap(ds.NewMapDatastore()))

	// todo localWorker isn't the abstraction layer we want to use here, we probably want to go straight to ffiwrapper
	//  maybe with a lotus-provider specific abstraction. LocalWorker does persistent call tracking which we probably
	//  don't need (ehh.. maybe we do, the async callback system may actually work decently well with harmonytask)
	lw := sealer.NewLocalWorker(sealer.WorkerConfig{}, stor, localStore, si, nil, wstates)

	var maddrs []dtypes.MinerAddress
	for _, s := range cfg.Addresses.MinerAddresses {
		addr, err := address.NewFromString(s)
		if err != nil {
			return nil, err
		}
		maddrs = append(maddrs, dtypes.MinerAddress(addr))
	}

	return &Deps{ // lint: intentionally not-named so it will fail if one is forgotten
		cfg,
		db,
		full,
		fullCloser,
		verif,
		lw,
		as,
		maddrs,
		stor,
		si,
		localStore,
		listenAddr,
	}, nil

}<|MERGE_RESOLUTION|>--- conflicted
+++ resolved
@@ -134,73 +134,8 @@
 		}
 
 		shutdownChan := make(chan struct{})
-<<<<<<< HEAD
 		deps, err := getDeps(cctx, ctx)
-=======
-
-		const unspecifiedAddress = "0.0.0.0"
-		listenAddr := cctx.String("listen")
-		addressSlice := strings.Split(listenAddr, ":")
-		if ip := net.ParseIP(addressSlice[0]); ip != nil {
-			if ip.String() == unspecifiedAddress {
-				rip, err := db.GetRoutableIP()
-				if err != nil {
-					return err
-				}
-				listenAddr = rip + ":" + addressSlice[1]
-			}
-		}
-
-		///////////////////////////////////////////////////////////////////////
-		///// Dependency Setup
-		///////////////////////////////////////////////////////////////////////
-
-		// The config feeds into task runners & their helpers
-		cfg, err := getConfig(cctx, db)
-		if err != nil {
-			return err
-		}
-
-		log.Debugw("config", "config", cfg)
-
-		var verif storiface.Verifier = ffiwrapper.ProofVerifier
-
-		as, err := provider.AddressSelector(&cfg.Addresses)()
-		if err != nil {
-			return err
-		}
-
-		de, err := journal.ParseDisabledEvents(cfg.Journal.DisabledEvents)
-		if err != nil {
-			return err
-		}
-		j, err := fsjournal.OpenFSJournalPath(cctx.String("journal"), de)
-		if err != nil {
-			return err
-		}
-		defer j.Close()
-
-		full, fullCloser, err := cliutil.GetFullNodeAPIV1LotusProvider(cctx, cfg.Apis.ChainApiInfo)
-		if err != nil {
-			return err
-		}
-		defer fullCloser()
-
-		sa, err := StorageAuth(cfg.Apis.StorageRPCSecret)
-		if err != nil {
-			return xerrors.Errorf(`'%w' while parsing the config toml's 
-	[Apis]
-	StorageRPCSecret=%v
-Get it with: jq .PrivateKey ~/.lotus-miner/keystore/MF2XI2BNNJ3XILLQOJUXMYLUMU`, err, cfg.Apis.StorageRPCSecret)
-		}
-
-		al := alerting.NewAlertingSystem(j)
-		si := paths.NewIndexProxy(al, db, true)
-		bls := &paths.BasicLocalStorage{
-			PathToJSON: cctx.String("storage-json"),
-		}
-		localStore, err := paths.NewLocal(ctx, bls, si, []string{"http://" + listenAddr + "/remote"})
->>>>>>> 366a3ad6
+
 		if err != nil {
 			return err
 		}
@@ -394,10 +329,10 @@
 
 	sa, err := StorageAuth(cfg.Apis.StorageRPCSecret)
 	if err != nil {
-		return nil, xerrors.Errorf(`'%w' while parsing the config toml's 
+			return xerrors.Errorf(`'%w' while parsing the config toml's 
 	[Apis]
 	StorageRPCSecret=%v
-Get it from the JSON documents in ~/.lotus-miner/keystore called .PrivateKey`, err, cfg.Apis.StorageRPCSecret)
+Get it with: jq .PrivateKey ~/.lotus-miner/keystore/MF2XI2BNNJ3XILLQOJUXMYLUMU`, err, cfg.Apis.StorageRPCSecret)
 	}
 
 	al := alerting.NewAlertingSystem(j)
