package sealing

import (
	"bytes"
	"context"
	commcid "github.com/filecoin-project/go-fil-commcid"
	"github.com/filecoin-project/lotus/lib/zerocomm"
	"github.com/ipfs/go-cid"
	cbg "github.com/whyrusleeping/cbor-gen"

	"github.com/filecoin-project/specs-actors/actors/builtin"
	"github.com/multiformats/go-multihash"
	"golang.org/x/xerrors"

	"github.com/filecoin-project/go-address"

	"github.com/filecoin-project/lotus/build"
	"github.com/filecoin-project/lotus/chain/actors"
	"github.com/filecoin-project/lotus/chain/types"
)

// TODO: For now we handle this by halting state execution, when we get jsonrpc reconnecting
//  We should implement some wait-for-api logic
type ErrApi struct{ error }

type ErrInvalidDeals struct{ error }
type ErrInvalidPiece struct{ error }
type ErrExpiredDeals struct{ error }

type ErrBadCommD struct{ error }
type ErrExpiredTicket struct{ error }

// checkPieces validates that:
//  - Each piece han a corresponding on chain deal
//  - Piece commitments match with on chain deals
//  - Piece sizes match
//  - Deals aren't expired
func checkPieces(ctx context.Context, si SectorInfo, api sealingApi) error {
	head, err := api.ChainHead(ctx)
	if err != nil {
		return &ErrApi{xerrors.Errorf("getting chain head: %w", err)}
	}

	for i, piece := range si.Pieces {
<<<<<<< HEAD
		if piece.DealID == nil {
			exp := zerocomm.ForSize(piece.Size)
			if string(piece.CommP) != string(exp[:]) {
				return &ErrInvalidPiece{xerrors.Errorf("deal %d piece %d had non-zero CommP %+v", piece.DealID, i, piece.CommP)}
			}
			continue
		}
		deal, err := api.StateMarketStorageDeal(ctx, *piece.DealID, nil)
=======
		deal, err := api.StateMarketStorageDeal(ctx, piece.DealID, types.EmptyTSK)
>>>>>>> 88826752
		if err != nil {
			return &ErrApi{xerrors.Errorf("getting deal %d for piece %d: %w", piece.DealID, i, err)}
		}

		h, err := multihash.Decode(deal.Proposal.PieceCID.Hash())
		if err != nil {
			return &ErrInvalidDeals{xerrors.Errorf("decoding piece CID: %w", err)}
		}

		if string(h.Digest) != string(piece.CommP) {
			return &ErrInvalidDeals{xerrors.Errorf("piece %d (or %d) of sector %d refers deal %d with wrong CommP: %x != %x", i, len(si.Pieces), si.SectorID, piece.DealID, piece.CommP, h.Digest)}
		}

		if piece.Size != deal.Proposal.PieceSize.Unpadded() {
			return &ErrInvalidDeals{xerrors.Errorf("piece %d (or %d) of sector %d refers deal %d with different size: %d != %d", i, len(si.Pieces), si.SectorID, piece.DealID, piece.Size, deal.Proposal.PieceSize)}
		}

		if head.Height() >= deal.Proposal.StartEpoch {
			return &ErrExpiredDeals{xerrors.Errorf("piece %d (or %d) of sector %d refers expired deal %d - should start at %d, head %d", i, len(si.Pieces), si.SectorID, piece.DealID, deal.Proposal.StartEpoch, head.Height())}
		}
	}

	return nil
}

// checkSeal checks that data commitment generated in the sealing process
//  matches pieces, and that the seal ticket isn't expired
func checkSeal(ctx context.Context, maddr address.Address, si SectorInfo, api sealingApi) (err error) {
	head, err := api.ChainHead(ctx)
	if err != nil {
		return &ErrApi{xerrors.Errorf("getting chain head: %w", err)}
	}

	ssize, err := api.StateMinerSectorSize(ctx, maddr, head.Key())
	if err != nil {
		return &ErrApi{err}
	}

	ccparams, err := actors.SerializeParams(&actors.ComputeDataCommitmentParams{
		DealIDs:    si.deals(),
		SectorSize: ssize,
	})
	if err != nil {
		return xerrors.Errorf("computing params for ComputeDataCommitment: %w", err)
	}

	ccmt := &types.Message{
		To:       actors.StorageMarketAddress,
		From:     maddr,
		Value:    types.NewInt(0),
		GasPrice: types.NewInt(0),
		GasLimit: types.NewInt(9999999999),
		Method:   builtin.MethodsMarket.ComputeDataCommitment,
		Params:   ccparams,
	}
	r, err := api.StateCall(ctx, ccmt, types.EmptyTSK)
	if err != nil {
		return &ErrApi{xerrors.Errorf("calling ComputeDataCommitment: %w", err)}
	}
	if r.ExitCode != 0 {
		return &ErrBadCommD{xerrors.Errorf("receipt for ComputeDataCommitment had exit code %d", r.ExitCode)}
	}

	var c cbg.CborCid
	if err := c.UnmarshalCBOR(bytes.NewReader(r.Return)); err != nil {
		return err
	}
	cd, err := commcid.CIDToDataCommitmentV1(cid.Cid(c))
	if err != nil {
		return err
	}

	if string(cd) != string(si.CommD) {
		return &ErrBadCommD{xerrors.Errorf("on chain CommD differs from sector: %x != %x", r.Return, si.CommD)}
	}

	if int64(head.Height())-int64(si.Ticket.BlockHeight+build.SealRandomnessLookback) > build.SealRandomnessLookbackLimit {
		return &ErrExpiredTicket{xerrors.Errorf("ticket expired: seal height: %d, head: %d", si.Ticket.BlockHeight+build.SealRandomnessLookback, head.Height())}
	}

	return nil

}<|MERGE_RESOLUTION|>--- conflicted
+++ resolved
@@ -42,7 +42,6 @@
 	}
 
 	for i, piece := range si.Pieces {
-<<<<<<< HEAD
 		if piece.DealID == nil {
 			exp := zerocomm.ForSize(piece.Size)
 			if string(piece.CommP) != string(exp[:]) {
@@ -50,10 +49,7 @@
 			}
 			continue
 		}
-		deal, err := api.StateMarketStorageDeal(ctx, *piece.DealID, nil)
-=======
-		deal, err := api.StateMarketStorageDeal(ctx, piece.DealID, types.EmptyTSK)
->>>>>>> 88826752
+		deal, err := api.StateMarketStorageDeal(ctx, *piece.DealID, types.EmptyTSK)
 		if err != nil {
 			return &ErrApi{xerrors.Errorf("getting deal %d for piece %d: %w", piece.DealID, i, err)}
 		}
