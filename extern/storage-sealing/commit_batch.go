--- conflicted
+++ resolved
@@ -292,10 +292,8 @@
 		return []sealiface.CommitBatchRes{res}, xerrors.Errorf("couldn't get miner info: %w", err)
 	}
 
-<<<<<<< HEAD
 	maxFee := b.feeCfg.MaxCommitBatchGasFee.FeeForSectors(len(infos))
-	goodFunds := big.Add(maxFee, collateral)
-=======
+
 	bf, err := b.api.ChainBaseFee(b.mctx, tok)
 	if err != nil {
 		return []sealiface.CommitBatchRes{res}, xerrors.Errorf("couldn't get base fee: %w", err)
@@ -309,8 +307,7 @@
 
 	aggFee := policy.AggregateNetworkFee(nv, len(infos), bf)
 
-	goodFunds := big.Add(b.feeCfg.MaxCommitGasFee, big.Add(collateral, aggFee))
->>>>>>> 69ec16f6
+	goodFunds := big.Add(maxFee, big.Add(collateral, aggFee))
 
 	from, _, err := b.addrSel(b.mctx, mi, api.CommitAddr, goodFunds, collateral)
 	if err != nil {
