--- conflicted
+++ resolved
@@ -60,7 +60,7 @@
 	}
 
 	var hasPrimary bool
-	var keep []ID
+	var keep []storiface.ID
 	for _, info := range si {
 		if info.Primary {
 			hasPrimary = true
@@ -180,13 +180,8 @@
 		}
 
 		if op == storiface.AcquireMove {
-<<<<<<< HEAD
 			id := storiface.ID(storageID)
-			if err := r.deleteFromRemote(ctx, url, &id); err != nil {
-=======
-			id := ID(storageID)
-			if err := r.deleteFromRemote(ctx, url, []ID{id}); err != nil {
->>>>>>> 18987f92
+			if err := r.deleteFromRemote(ctx, url, []storiface.ID{id}); err != nil {
 				log.Warnf("deleting sector %v from %s (delete %s): %+v", s, storageID, url, err)
 			}
 		}
@@ -396,11 +391,7 @@
 	return nil
 }
 
-<<<<<<< HEAD
-func (r *Remote) deleteFromRemote(ctx context.Context, url string, keepIn *storiface.ID) error {
-=======
-func (r *Remote) deleteFromRemote(ctx context.Context, url string, keepIn IDList) error {
->>>>>>> 18987f92
+func (r *Remote) deleteFromRemote(ctx context.Context, url string, keepIn storiface.IDList) error {
 	if keepIn != nil {
 		url = url + "?keep=" + keepIn.String()
 	}
